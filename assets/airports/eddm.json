{
  "name": "Franz Josef Strauß International Airport",
  "level": "beginner",
  "radio": "Munich",
  "icao": "EDDM",
  "iata": "MUC",
  "magnetic_north": 1.4,
  "ctr_radius": 80,
	"position": ["N48.353803", "E11.786100"],
  "wind": {
    "angle": 273,
    "speed": 3 
  },
  "runways":[
    {
      "name": ["26L", "8R"],
			"name_offset": [[-1.5, -1.5], [1.5, -1.1]],
      "end": [["N48.344783", "E11.804606"], ["N48.340656", "E11.750994"]],
      "length": 4,
			"delay": [20, 30],
      "ils": [true, true]
    },
    {
      "name": ["26R", "8L"],
			"name_offset": [[-1.5, 0.8], [1.5, 1.2]],
      "end": [["N48.366886", "E11.821172"], ["N48.362753", "E11.767528"]],
      "length": 4,
			"delay": [30, 20],
      "ils": [true, true]
    }
  ],
  "fixes":{
		"EDDM":  ["N48.353803", "E11.786100"],
    "ABABI": ["N48.538600", "E12.947800"],
    "ABGAS": ["N48.593667", "E10.391667"],
    "AKINI": ["N48.749722", "E12.124167"],
    "ALG":   ["N47.997222", "E10.261944"],
    "AMEMI": ["N47.894728", "E10.167200"],
    "AMEXO": ["N48.101667", "E10.803333"],
    "AMPEG": ["N48.132222", "E11.178056"],
    "ANDEC": ["N47.886786", "E11.334475"],
    "ANKER": ["N48.572625", "E12.002328"],
    "BEGEN": ["N48.319533", "E11.481500"],
    "BETOS": ["N48.068056", "E11.350000"],
    "BIBAG": ["N48.397050", "E12.749781"],
    "BINGU": ["N48.620228", "E12.617536"],
    "DEGIN": ["N48.601397", "E12.706028"],
    "DISUN": ["N47.862767", "E11.105136"],
    "DM053": ["N48.306453", "E11.289600"],
    "DM431": ["N48.329472", "E11.346489"],
    "DM438": ["N48.398358", "E12.243011"],
    "DM441": ["N48.307347", "E11.330008"],
    "DM448": ["N48.376292", "E12.226256"],
    "DODIL": ["N48.732567", "E10.573739"],
    "EBEVO": ["N48.145556", "E12.019167"],
    "ERNAS": ["N48.844669", "E11.219353"],
    "EVIVA": ["N48.667431", "E11.702939"],
    "GIVMI": ["N48.701094", "E11.364803"],
    "GONBA": ["N48.687642", "E13.075717"],
    "GUDEG": ["N48.387431", "E12.093969"],
    "INPUD": ["N48.667103", "E11.541492"],
    "IRBIR": ["N47.566414", "E11.103569"],
    "KIRDI": ["N48.207678", "E12.821653"],
    "KOGOL": ["N47.622267", "E11.399850"],
    "LAKOL": ["N48.071136", "E12.014789"],
    "LANDU": ["N48.596361", "E12.273928"],
    "LELTA": ["N48.493053", "E10.955231"],
    "MAGAT": ["N48.341522", "E11.496439"],
    "MAH":   ["N48.263333", "E11.311667"],
    "MAMOR": ["N48.885833", "E12.222222"],
    "MANAL": ["N47.899353", "E11.799956"],
    "MAXAL": ["N49.211900", "E12.732200"],
    "MEBEK": ["N48.231908", "E12.565506"],
    "MERSI": ["N47.982208", "E11.042586"],
    "MIQ":   ["N48.570000", "E11.597500"],
    "MNE":   ["N48.355278", "E11.675833"],
    "MNW":   ["N48.374167", "E11.913889"],
    "MORED": ["N47.876400", "E13.015500"],
    "MSE":   ["N48.333333", "E11.652778"],
    "MSW":   ["N48.352222", "E11.903611"],
    "MUN":   ["N48.180278", "E11.815833"],
    "NAPSA": ["N48.144167", "E12.345556"],
    "NELBI": ["N48.365233", "E12.075650"],
    "NIMDI": ["N48.802083", "E11.633747"],
    "NINUR": ["N47.735839", "E11.250544"],
    "OBAGA": ["N47.547089", "E11.251253"],
    "OBAXA": ["N48.012222", "E11.665556"],
    "OSDER": ["N47.683394", "E10.891747"],
    "PESIM": ["N48.399167", "E10.687167"],
    "RATGI": ["N48.234694", "E12.337419"],
    "REDNI": ["N49.079903", "E10.890194"],
    "RIDAR": ["N48.588422", "E10.802825"],
    "ROKIL": ["N48.520278", "E11.283611"],
    "ROSAB": ["N48.633206", "E12.814906"],
    "ROTAX": ["N47.977450", "E12.384081"],
    "ROTIN": ["N47.942783", "E12.246511"],
    "RUDNO": ["N49.335833", "E12.541397"],
    "SBG":   ["N47.967500", "E12.893889"],
    "SIMBA": ["N48.230200", "E13.015800"],
    "STAUB": ["N48.785739", "E12.658047"],
    "TULSI": ["N47.701608", "E11.788758"],
    "TURBU": ["N47.914083", "E11.948703"],
    "TUSTO": ["N48.608364", "E12.441708"],
    "UNKEN": ["N47.690100", "E12.696900"],
    "UNKUL": ["N49.137336", "E11.459722"],
    "VAVOR": ["N47.934167", "E12.154547"],
    "VIBUG": ["N48.438544", "E12.480878"],
    "WALDA": ["N48.579167", "E11.129167"],
    "XERUM": ["N48.811100", "E10.767800"]
  },
  "departures": {
    "airlines": [
			["dlh", 50],
			["thy", 10],
			["baw", 9],
			["klc", 8],
			["klm", 7],
			["sas", 6],
			["sa-afr", 5],
			["sa-aza", 5],
			["nax", 5],
			["sa-ibe", 5],
			["sa-uae", 4],
			["aal", 4],
			["ual", 4],
			["aca", 3],
			["afl", 3],
			["dal", 3],
			["fdx", 3],
			["ups", 2],
			["tso", 2],
			["svr", 1],
			["sbi", 1]
    ],
    "sids": {
<<<<<<< HEAD
      "ALGOI": ["MSE", "BEGEN", "AMEXO"],
      "ANKER": ["MNE", "MIQ", "ANKER", "MAMOR", "RUDNO"],
      "EVIVA": ["MNE", "MIQ", "EVIVA", "NIMDI", "UNKUL"],
      "GIVMI": ["MNE", "GIVMI", "REDNI"],
      "KIRDI": ["MSE", "MUN", "MEBEK", "KIRDI"],
      "OBAXA": ["MSE", "OBAXA", "KOGOL"],
      "ROTAX": ["MSE", "MUN", "LAKOL", "ROTAX", "UNKEN"],
      "PESIM": ["MNE", "MAGAT", "PESIM"]
=======
      "ALG":   ["MSE", "DM053", "AMEXO", "ALG"],
      "BIBAG": ["MUN", "MEBEK", "BIBAG"],
      "GIVMI": ["MNE", "GIVMI"],
      "KIRDI": ["MUN", "MEBEK", "KIRDI"],
      "MAMOR": ["ANKER", "AKINI", "MAMOR"],
      "NIMDI": ["MNE", "EVIVA", "NIMDI"],
      "ROTAX": ["MUN", "LAKOL", "ROTAX"],
      "STAUB": ["ANKER", "STAUB"],
      "TULSI": ["MUN", "MANAL", "TULSI"],
      "VAVOR": ["MUN", "LAKOL", "VAVOR"]
>>>>>>> fa1d28c8
    },
    "destinations": [
      248, 179, 150, 125, 100, 76, 324, 345, 27, 52
    ],
    "frequency": [2, 4]
  },
  "arrivals": [
		{
      "_comment": "north-west",
      "type": "cyclic",
      "radial": 305,
			"heading": 135,
      "speed": 250,
      "offset": 1,
      "frequency": [2, 6],
      "altitude":  [9000, 10000],
      "fixes": ["ABGAS", "LELTA", "ROKIL"],
      "airlines":  [
				["dlh", 50],
				["baw", 10],
				["klc", 9],
				["klm", 9],
				["sas", 8],
				["sa-afr", 8],
				["nax", 4],
				["aal", 4],
				["ual", 4],
				["aca", 2],
				["dal", 2],
				["fdx", 1],
				["ups", 1]
			 ]
    },
		{
      "_comment": "north-east",
      "type": "cyclic",
      "radial": 60,
			"heading": 225,
      "speed": 250,
      "offset": 1,
      "frequency": [2, 7],
      "altitude":  [9000, 10000],
      "fixes": ["ROSAB", "BINGU", "TUSTO", "LANDU"],
      "airlines":  [
			["dlh", 50],
			["afl", 9],
			["baw", 9],
			["svr", 8],
			["sbi", 8],
			["sas", 8],
			["tso", 6],
			["nax", 5],
			["dal", 2],
			["fdx", 2],
			["ups", 1]
			 ]
    },
		{
      "_comment": "south-west",
      "type": "cyclic",
      "radial": 230,
			"heading": 30,
      "speed": 250,
      "offset": 1,
      "frequency": [3, 7],
      "altitude":  [9000, 10000],
      "fixes": ["OSDER", "MERSI", "BETOS"],
      "airlines":  [
			["dlh", 50],
			["sa-ibe", 15],
			["sa-afr", 7],
			["sa-aza", 9],
			["sa-uae", 8],
			["tso", 5],
			["fdx", 1],
			["ups", 1]
			 ]
    },
		{
      "_comment": "south-east",
      "type": "cyclic",
      "radial": 120,
			"heading": 290,
      "speed": 250,
      "offset": 1,
      "frequency": [4, 9],
      "altitude":  [9000, 10000],
      "fixes": ["SBG", "NAPSA"],
      "airlines":  [
			["dlh", 50],
			["thy", 20],
			["sa-uae", 15],
			["sa-aza", 12],
			["sa-ibe", 8],
			["afl", 3],
			["fdx", 1],
			["ups", 1],
			["tso", 2],
			["svr", 4],
			["sbi", 2]
			 ]
    }
  ]
}<|MERGE_RESOLUTION|>--- conflicted
+++ resolved
@@ -133,16 +133,6 @@
 			["sbi", 1]
     ],
     "sids": {
-<<<<<<< HEAD
-      "ALGOI": ["MSE", "BEGEN", "AMEXO"],
-      "ANKER": ["MNE", "MIQ", "ANKER", "MAMOR", "RUDNO"],
-      "EVIVA": ["MNE", "MIQ", "EVIVA", "NIMDI", "UNKUL"],
-      "GIVMI": ["MNE", "GIVMI", "REDNI"],
-      "KIRDI": ["MSE", "MUN", "MEBEK", "KIRDI"],
-      "OBAXA": ["MSE", "OBAXA", "KOGOL"],
-      "ROTAX": ["MSE", "MUN", "LAKOL", "ROTAX", "UNKEN"],
-      "PESIM": ["MNE", "MAGAT", "PESIM"]
-=======
       "ALG":   ["MSE", "DM053", "AMEXO", "ALG"],
       "BIBAG": ["MUN", "MEBEK", "BIBAG"],
       "GIVMI": ["MNE", "GIVMI"],
@@ -153,7 +143,7 @@
       "STAUB": ["ANKER", "STAUB"],
       "TULSI": ["MUN", "MANAL", "TULSI"],
       "VAVOR": ["MUN", "LAKOL", "VAVOR"]
->>>>>>> fa1d28c8
+
     },
     "destinations": [
       248, 179, 150, 125, 100, 76, 324, 345, 27, 52
