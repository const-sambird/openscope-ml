## 4.2.0 (March 19, 2017)
---
### Major











### Features
- Enumerate magic number in RunwayModel [#269](https://github.com/openscope/openscope/issues/269)











### Bugfixes
- Standardized indentation in all json files [#256](https://github.com/openscope/openscope/issues/256)
    - followed up and corrected 2 mistakenly cleared out aircraft files [#259](https://github.com/openscope/openscope/issues/259)
- Fixes Firefox compatibility issue by changing ajax to getJSON  [#263](https://github.com/openscope/openscope/issues/259)
<<<<<<< HEAD
- Fixes bug with departures at SAME [#303](https://github.com/openscope/openscope/issues/303)
=======
- Fixes coordinates for PAM at EHAM [#321](https://github.com/openscope/openscope/issues/321)

>>>>>>> 354bb710





## 4.1.2 (February 20, 2017)
---
### Hotfix
- Updates `static.json` to not use ssl [#252](https://github.com/openscope/openscope/issues/252)


## 4.1.1 (February 20, 2017)
---
### Hotfix
- Restores spawning of GA aircraft at EDDT [#249](https://github.com/openscope/openscope/issues/249)


## 4.1.0 (February 20, 2017)
---
### Major
- Removes GitHub Pages specific files and moves hosting out of GitHub Pages. [#154](https://github.com/openscope/openscope/issues/154)
- Updates build process to: [#230](https://github.com/openscope/openscope/issues/230)
    - minify css and javascript and output to `public` directory
    - minify airport json/geojson files and output to `public` directory
    - combine aircraft and airline json files into `aircraft.json` and `airline.json` and output them to the `public` directory
    - copy static assets (fonts and images) to `public` directory
    - introduce [Handlebars](https://www.npmjs.com/package/handlebars-layouts) templates and create `buildMarkup` build process
    - point the local server to the `public` directory`

### Features
- Makes sure the output for sid and star commands are always uppercase. [#109](https://github.com/openscope/openscope/issues/109)
- Marks all airports as works in progress [#179](https://github.com/openscope/openscope/issues/179)
- Changes deployment server from Express to Nginx [#166](https://github.com/openscope/openscope/issues/166)
- Adds javascript minification to build process [#163](https://github.com/openscope/openscope/issues/163)
    - adds copy task to public directory
    - translates `json_assembler.rb` to `jsonAssembler.js` and adds it to the build process.
- Corrects `icao` of the Boeing 767-400 and also updates the information to Eurocontrol data [#222](https://github.com/openscope/openscope/issues/222)
- Updates `app.json` to use correct buildpacks [#224](https://github.com/openscope/openscope/issues/224)
- Overhauls Munich - updates Munich to AIRAC 1702, adds STARs, and adds a realistic traffic flow. [#104](https://github.com/openscope/openscope/issues/104)
- Adds Tokyo Narita International Airport as per AIRAC 1702 [#103](https://github.com/openscope/openscope/pull/202)
- Fixes an instance of two runways called "34R" in Shanghai Pudong [#149](https://github.com/openscope/openscope/issues/149)

### Bugfixes
- Adds the required space between 'fh' and its argument in the tutorial [#201](https://github.com/openscope/openscope/issues/201)
- Updates airline json files to include `icao` key. Updates `AirlineCollection` and `AirlineModel` to handle variable casing of `icao`  [#195](https://github.com/openscope/openscope/issues/195)
- Adds a default position value to `SpawnPatternModel` so aircraft have, at least, a `[0, 0]` starting position [#207](https://github.com/openscope/openscope/issues/207)
- Ensures data block colored bars are all the same width (3px), regardless of callsign length [#210](https://github.com/openscope/openscope/issues/210)
- Adds missing `return` in `.generateFlightNumberWithAirlineModel()` that was needed to properly recurse back through the method in the case of a duplicate flight number. [#210](https://github.com/openscope/openscope/issues/210)
- Updates boolean logic in `App.updateViewControls()` which was evaluating an asynchronous property that, typically, had not finished loading. [#203](https://github.com/openscope/openscope/issues/203)
- Fixes internal fms error that was breaking the game when issuing holds over present position [#148](https://github.com/openscope/openscope/issues/148)


## 4.0.1 (January 29, 2017)
---
### Features
- Adds Openscope favicon [#170](https://github.com/openscope/openscope/issues/170)

### Bugfixes
- Removes `ALM` and `SVD` arrival patterns from 'EKCH' because there aren't enough fixes to support them [176](https://github.com/openscope/openscope/issues/176)
- Updates `entryPoint` and `exitPoint` to be pluralized as is the airport json standard [#177](https://github.com/openscope/openscope/issues/177)
- Adds `entryPoints` to `gcrr` star route definitions [#175](https://github.com/openscope/openscope/issues/175)
- Fixes arrival pattern that was using an array of fix names instead of a routeString. [#174](https://github.com/openscope/openscope/issues/174)
- Updates `wmkk` StandardRoute definition to include at least one fixname [#173](https://github.com/openscope/openscope/issues/173)


## 4.0.0 (January 26, 2017)
---
### Major
- Restructures `src` files into `client` and `server` folders. [#220](https://github.com/n8rzz/atc/issues/220)
- Updates Node to version 7.0.0 [#184](https://github.com/n8rzz/atc/issues/184)
- Moves aircraft command logic from `AircraftInstanceModel` to new `AircraftCommander` class [#181](https://github.com/n8rzz/atc/issues/181)
- Adds `spawnPatterns` to airport json and vastly simplifies aircraft creation. Work on this issue ended up resolving many other smaller issues listed below. [#243](https://github.com/n8rzz/atc/issues/243)
  - Restructure `Airport.departures` to utilize routes [#229](https://github.com/n8rzz/atc/issues/229)
  - Abstract inline fix object out of ArrivalBase [#56](https://github.com/n8rzz/atc/issues/56)
  - Simplify creation of arrival aircraft [#27](https://github.com/n8rzz/atc/issues/27)
  - Include airline id in airline json [#242](https://github.com/n8rzz/atc/issues/242)
  - Create SpawnCollection, SpawnModel and SpawnScheduler classes [#235](https://github.com/n8rzz/atc/issues/235)
  - Circular reference in airportModel.departures.airport [#28](https://github.com/n8rzz/atc/issues/28)
  - Circular reference in airportModel.departures.airport [#28](https://github.com/n8rzz/atc/issues/28)

### Minor
- Changes `AircraftStripView` text outputs to be all uppercase [#193](https://github.com/n8rzz/atc/issues/193)
- Ensures proper removal of all `AircraftConflict` instances involving an aircraft that has been removed from the simulation [#133](https://github.com/n8rzz/atc/issues/133)
    - Originally reported under [zlsa#734](https://github.com/zlsa/atc/issues/734)
- Changes the names from having the flags in their name by adding WIP variable to the `AIRPORT_LOAD_LIST` in `airportLoadList` [#205](https://github.com/n8rzz/atc/issues/205)
- Fixes white space in that is displayed from the `AircraftInstanceModel` [#192](https://github.com/n8rzz/atc/issues/192)
- Adds cache to travis build [#233](https://github.com/n8rzz/atc/issues/233)

### Bugfixes
- Resets current indicies when issuing a new star to an arriving aircraft [#104](https://github.com/n8rzz/atc/issues/104) & [#237](https://github.com/n8rzz/atc/issues/237)
    - Originally reported under [zlsa#730](https://github.com/zlsa/atc/issues/730) & [zlsa#768](https://github.com/zlsa/atc/issues/768)


## 3.2.1 (January 2, 2017)
---
### Bugfixes
- Restores behavior of aircraft flying present heading after completing all legs in their flightplan [#206](https://github.com/n8rzz/atc/issues/206)
    - Originally reported in [zlsa#767](https://github.com/zlsa/atc/issues/767)
- Fix wrongful removal of departures from runway queues when arrivals land [#241](https://github.com/n8rzz/atc/issues/241)
    - Originally reported in [zlsa#770](https://github.com/zlsa/atc/issues/770)
- Fix erroneous voice readbacks for altitude command [#240](https://github.com/n8rzz/atc/issues/240)
    - Originally reported in [zlsa#769](https://github.com/zlsa/atc/issues/769)
- Fixes behavior of AircraftConflict in various ways, particularly with removal after deletion of aircraft [#133](https://github.com/n8rzz/atc/issues/133)
    - Originally reported in [zlsa#734](https://github.com/zlsa/atc/issues/734)


## 3.2.0 (December 20, 2016)
---
### Major
* Integrates `sidCollection` and `starCollection` with `RouteModel` within `AircraftInstanceModel` [#53](https://github.com/n8rzz/atc/issues/53)
    - Creates getters for `currentLeg` and `currentWaypoint`
    - Abstracts restrictions logic to live within `Waypoint`
    - Consolidates `runSID()` and `climbViaSid()` logic
- Deprecates `sid` and `star` properties of the `AirportModel` in favor of `sidCollection` and `starCollection` [#54](https://github.com/n8rzz/atc/issues/54)
- Adds [Express](expressjs.com) server to serve static assets and add [travis](travis-ci.org) config file for travis continuous integration [#169](https://github.com/n8rzz/atc/issues/169)
- Rewrites the CommandParser from the ground up [#114](https://github.com/n8rzz/atc/issues/114)
- Removes `Pegjs` and references completing switch to new CommandParser [#216](https://github.com/n8rzz/atc/issues/216)

### Minor
- Implements `modelSourceFactory` and `modelSourcePool` [#77](https://github.com/n8rzz/atc/issues/77)
- Refactors `canvasController.canvas_draw_sids` method to use `airport.sidCollection` instead of `airport.sid` [#144](https://github.com/n8rzz/atc/issues/144)
- Moves properties shared by all `Arrival` types up to `ArrivalBase` [#55](https://github.com/n8rzz/atc/issues/55)
- Removes `$.each()` from `AirportModel` in favor of `_forEach()` and uses `_get()` inside `AircraftModel.parse()` instead of if statements [#52](https://github.com/n8rzz/atc/issues/52)
- Moves creation of Legs and Waypoints to constants instead of as method arguments [#135](https://github.com/n8rzz/atc/issues/135)
- Moves `.parseCoordinate()` out of `PositionModel` and into `unitConverters` [#17](https://github.com/n8rzz/atc/issues/17)
- Moves flight management system files to `FlightManagementSystem` folder [#128](https://github.com/n8rzz/atc/issues/128)
- Adds `RouteModel` to `AircraftInstanceModel.runSTAR` for easier handling of a route string [#163](https://github.com/n8rzz/atc/issues/163)
- Adds static `calculatePosition` method to `PositionModel` and abstracts common functions [#159](https://github.com/n8rzz/atc/issues/159)
- Replaces active airport icao in view with a zulu time clock [#135](https://github.com/n8rzz/atc/issues/135)
- Consolidates test fixtures in fixtures directory [#167](https://github.com/n8rzz/atc/issues/167)
* Addresses issue with video maps being drawn incorrectly. [#176](https://github.com/n8rzz/atc/issues/176)
    - Updates `PositionModel` to run all calculations through the static `.calculatePosition()` method and vastly simplifies internal logic.
- Refactors the the function names in `FixCollection` to better fit their function. `init()` to `addItems()` and `destroy()` to `removeItems()` [#186] (https://github.com/n8rzz/atc/issues/186)
- Adds gulp-cli and adds [tools readme](tools/README.md) link to gulp issues with Windows [#194](https://github.com/n8rzz/atc/issues/194)
- Changes `routeString` to `routeCode` in `RouteModel` and moves `.toUpperCase()` from the getter to `.init()` [#188] (https://github.com/n8rzz/atc/issues/188)
- Updates `StandardRouteModel` to throw when entry/exit point doesn't exist within a collection and updates `.setDepartureRunway()` to send the `routeCode` to `Leg` on instantiation [#175](https://github.com/n8rzz/atc/issues/175)
- Prevents collision detection for aircraft that are outside of our airspace [#134](https://github.com/n8rzz/atc/issues/134)
    - Originally reported under [#736](https://github.com/zlsa/atc/issues/736)
- Escape clears commands but not callsign if commands are present [#211] (https://github.com/n8rzz/atc/issues/211)
    - Originally reported under [#763](https://github.com/zlsa/atc/issues/763)

### Bugfixes
- Moves `_comment` blocks in airport json file to be within object the are describing [#145](https://github.com/n8rzz/atc/issues/145)
- Streamlines flight number generation and adds new method to add new callsigns to the existing list [#151](https://github.com/n8rzz/atc/issues/151)
- Adds `_isNumber` check instead of `!magneticNorth` inside `PositionModel.calculatePosition()` and the `AirspaceModel` constructor. [#182](https://github.com/n8rzz/atc/issues/182)
    - Originally reported under [#754](https://github.com/zlsa/atc/issues/754)
- Adds additional handling to `StandardRouteModel._buildEntryAndExitCollections` to handle case where `entryPoints` and `exitPoints` don't exist in the `airport.sids` definition [#196](https://github.com/n8rzz/atc/issues/196)
    - Originally reported under [#760](https://github.com/zlsa/atc/issues/760)
- Ensures proper removal of aircraft from the runway queue(s) when that aircraft has been deleted. [#132](https://github.com/n8rzz/atc/issues/132)
    - Originally reported under [#706](https://github.com/zlsa/atc/issues/706)


## 3.1.0 (November 20, 2016)
---
### Major
- Adds `FixModel` and static class `FixCollection` for reasoning about airport fixes [#18](https://github.com/n8rzz/atc/issues/18)
- Adds `StandardRoute` classes reasoning about SIDs and STARs [#19](https://github.com/n8rzz/atc/issues/19)
- Moves `airlineController` and `aircraftController` to instantiate from within `airportController` instead from `App` [#82](https://github.com/n8rzz/atc/issues/82)
- Enable airport load without bundling and moves `airportLoadList.js` out of the `src` folder [#88](https://github.com/n8rzz/atc/issues/88)
- Updates score calculations and how they are recorded [#96](https://github.com/n8rzz/atc/issues/96)

### Minor
- Correct casing for Arrival and Departure factories [#41](https://github.com/n8rzz/atc/issues/41)
- Rename `AreaModel` to `AirspaceModel` [#36](https://github.com/n8rzz/atc/issues/36)
- Changes `StandardRoute` property name `icao` to `identifier` [#57](https://github.com/n8rzz/atc/issues/57)
- Introduce early exit for airport load when airport data is not complete [#44](https://github.com/n8rzz/atc/issues/44)
- Adds [git-flow](tools/documentation/git-flow-process.md) strategy document [#60](https://github.com/n8rzz/atc/issues/60)
- Adds `BaseModel` [#100](https://github.com/n8rzz/atc/issues/100)
- Adds `BaseCollection` [#101](https://github.com/n8rzz/atc/issues/101)

### Bugfixes
- WMKK has misnamed star name [#45](https://github.com/n8rzz/atc/issues/45)
- Updates spelling in `.convertMinutesToSeconds[)` [#58](https://github.com/n8rzz/atc/issues/58)
- Future aircraft path, when on ILS, wrong width [#75](https://github.com/n8rzz/atc/issues/75)
- `areas` is undefined in `AirportModel` [#90](https://github.com/n8rzz/atc/issues/90)
- `FixCollection.init()` does not clear current `_items` if any exist [#91](https://github.com/n8rzz/atc/issues/91)
- Aircraft strips show arrival airport in uppercase [#108](https://github.com/n8rzz/atc/issues/108)
- Updates `FixCollection.findFixByName()` to accept upper, mixed, or lower case fix name [#109](https://github.com/n8rzz/atc/issues/109)
- Switching to a previously loaded airport does not clear previous airport fixes [#115](https://github.com/n8rzz/atc/issues/115)
- Fixes `parseElevation()` so that it does not return NaN when it is given the string `'Infinity'` [#191] (https://github.com/n8rzz/atc/issues/191)
    - Originally reported under [#756](https://github.com/zlsa/atc/issues/756)<|MERGE_RESOLUTION|>--- conflicted
+++ resolved
@@ -29,12 +29,8 @@
 - Standardized indentation in all json files [#256](https://github.com/openscope/openscope/issues/256)
     - followed up and corrected 2 mistakenly cleared out aircraft files [#259](https://github.com/openscope/openscope/issues/259)
 - Fixes Firefox compatibility issue by changing ajax to getJSON  [#263](https://github.com/openscope/openscope/issues/259)
-<<<<<<< HEAD
 - Fixes bug with departures at SAME [#303](https://github.com/openscope/openscope/issues/303)
-=======
 - Fixes coordinates for PAM at EHAM [#321](https://github.com/openscope/openscope/issues/321)
-
->>>>>>> 354bb710
 
 
 
