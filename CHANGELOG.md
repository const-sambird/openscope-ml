## 4.1.0 (February 20, 2017)
---
### Major
- Removes GitHub Pages specific files and moves hosting out of GitHub Pages. [#154](https://github.com/openscope/openscope/issues/154)
- Updates build process to: [#230](https://github.com/openscope/openscope/issues/230)
    - minify css and javascript and output to `public` directory
    - minify airport json/geojson files and output to `public` directory
    - combine aircraft and airline json files into `aircraft.json` and `airline.json` and output them to the `public` directory
    - copy static assets (fonts and images) to `public` directory
    - introduce [Handlebars](https://www.npmjs.com/package/handlebars-layouts) templates and create `buildMarkup` build process
    - point the local server to the `public` directory`







### Minor
- Makes sure the output for sid and star commands are always uppercase. [#109](https://github.com/openscope/openscope/issues/109)
- Marks all airports as works in progress [#179](https://github.com/openscope/openscope/issues/179)
- Changes deployment server from Express to Nginx [#166](https://github.com/openscope/openscope/issues/166)
- Adds javascript minification to build process [#163](https://github.com/openscope/openscope/issues/163)
    - adds copy task to public directory
    - translates `json_assembler.rb` to `jsonAssembler.js` and adds it to the build process.
- Corrects `icao` of the Boeing 767-400 and also updates the information to Eurocontrol data [#222](https://github.com/openscope/openscope/issues/222)
- Updates `app.json` to use correct buildpacks [#224](https://github.com/openscope/openscope/issues/224)






### Features
- Adds Tokyo Narita International Airport as per AIRAC 1702 [#103](https://github.com/openscope/openscope/pull/202)
- Fixes an instance of two runways called "34R" in Shanghai Pudong [#149](https://github.com/openscope/openscope/issues/149)










### Bugfixes
- Adds the required space between 'fh' and its argument in the tutorial [#201](https://github.com/openscope/openscope/issues/201)
- Updates airline json files to include `icao` key. Updates `AirlineCollection` and `AirlineModel` to handle variable casing of `icao`  [#195](https://github.com/openscope/openscope/issues/195)
- Adds a default position value to `SpawnPatternModel` so aircraft have, at least, a `[0, 0]` starting position [#207](https://github.com/openscope/openscope/issues/207)
- Ensures data block colored bars are all the same width (3px), regardless of callsign length [#210](https://github.com/openscope/openscope/issues/210)
<<<<<<< HEAD
- Adds missing `return` in `.generateFlightNumberWithAirlineModel()` that was needed to properly recurse back through the method in the case of a duplicate flight number. [#210](https://github.com/openscope/openscope/issues/210)
- Updates boolean logic in `App.updateViewControls()` which was evaluating an asynchronous property that, typically, had not finished loading. [#203](https://github.com/openscope/openscope/issues/203)

=======
- Fixes internal fms error that was breaking the game when issuing holds over present position [#148](https://github.com/openscope/openscope/issues/148)
>>>>>>> 7a3396fd









## 4.0.1 (January 29, 2017)
---
### Features
- Adds Openscope favicon [#170](https://github.com/openscope/openscope/issues/170)

### Bugfixes
- Removes `ALM` and `SVD` arrival patterns from 'EKCH' because there aren't enough fixes to support them [176](https://github.com/openscope/openscope/issues/176)
- Updates `entryPoint` and `exitPoint` to be pluralized as is the airport json standard [#177](https://github.com/openscope/openscope/issues/177)
- Adds `entryPoints` to `gcrr` star route definitions [#175](https://github.com/openscope/openscope/issues/175)
- Fixes arrival pattern that was using an array of fix names instead of a routeString. [#174](https://github.com/openscope/openscope/issues/174)
- Updates `wmkk` StandardRoute definition to include at least one fixname [#173](https://github.com/openscope/openscope/issues/173)


## 4.0.0 (January 26, 2017)
---
### Major
- Restructures `src` files into `client` and `server` folders. [#220](https://github.com/n8rzz/atc/issues/220)
- Updates Node to version 7.0.0 [#184](https://github.com/n8rzz/atc/issues/184)
- Moves aircraft command logic from `AircraftInstanceModel` to new `AircraftCommander` class [#181](https://github.com/n8rzz/atc/issues/181)
- Adds `spawnPatterns` to airport json and vastly simplifies aircraft creation. Work on this issue ended up resolving many other smaller issues listed below. [#243](https://github.com/n8rzz/atc/issues/243)
  - Restructure `Airport.departures` to utilize routes [#229](https://github.com/n8rzz/atc/issues/229)
  - Abstract inline fix object out of ArrivalBase [#56](https://github.com/n8rzz/atc/issues/56)
  - Simplify creation of arrival aircraft [#27](https://github.com/n8rzz/atc/issues/27)
  - Include airline id in airline json [#242](https://github.com/n8rzz/atc/issues/242)
  - Create SpawnCollection, SpawnModel and SpawnScheduler classes [#235](https://github.com/n8rzz/atc/issues/235)
  - Circular reference in airportModel.departures.airport [#28](https://github.com/n8rzz/atc/issues/28)
  - Circular reference in airportModel.departures.airport [#28](https://github.com/n8rzz/atc/issues/28)

### Minor
- Changes `AircraftStripView` text outputs to be all uppercase [#193](https://github.com/n8rzz/atc/issues/193)
- Ensures proper removal of all `AircraftConflict` instances involving an aircraft that has been removed from the simulation [#133](https://github.com/n8rzz/atc/issues/133)
    - Originally reported under [zlsa#734](https://github.com/zlsa/atc/issues/734)
- Changes the names from having the flags in their name by adding WIP variable to the `AIRPORT_LOAD_LIST` in `airportLoadList` [#205](https://github.com/n8rzz/atc/issues/205)
- Fixes white space in that is displayed from the `AircraftInstanceModel` [#192](https://github.com/n8rzz/atc/issues/192)
- Adds cache to travis build [#233](https://github.com/n8rzz/atc/issues/233)

### Bugfixes
- Resets current indicies when issuing a new star to an arriving aircraft [#104](https://github.com/n8rzz/atc/issues/104) & [#237](https://github.com/n8rzz/atc/issues/237)
    - Originally reported under [zlsa#730](https://github.com/zlsa/atc/issues/730) & [zlsa#768](https://github.com/zlsa/atc/issues/768)


## 3.2.1 (January 2, 2017)
---
### Bugfixes
- Restores behavior of aircraft flying present heading after completing all legs in their flightplan [#206](https://github.com/n8rzz/atc/issues/206)
    - Originally reported in [zlsa#767](https://github.com/zlsa/atc/issues/767)
- Fix wrongful removal of departures from runway queues when arrivals land [#241](https://github.com/n8rzz/atc/issues/241)
    - Originally reported in [zlsa#770](https://github.com/zlsa/atc/issues/770)
- Fix erroneous voice readbacks for altitude command [#240](https://github.com/n8rzz/atc/issues/240)
    - Originally reported in [zlsa#769](https://github.com/zlsa/atc/issues/769)
- Fixes behavior of AircraftConflict in various ways, particularly with removal after deletion of aircraft [#133](https://github.com/n8rzz/atc/issues/133)
    - Originally reported in [zlsa#734](https://github.com/zlsa/atc/issues/734)


## 3.2.0 (December 20, 2016)
---
### Major
* Integrates `sidCollection` and `starCollection` with `RouteModel` within `AircraftInstanceModel` [#53](https://github.com/n8rzz/atc/issues/53)
    - Creates getters for `currentLeg` and `currentWaypoint`
    - Abstracts restrictions logic to live within `Waypoint`
    - Consolidates `runSID()` and `climbViaSid()` logic
- Deprecates `sid` and `star` properties of the `AirportModel` in favor of `sidCollection` and `starCollection` [#54](https://github.com/n8rzz/atc/issues/54)
- Adds [Express](expressjs.com) server to serve static assets and add [travis](travis-ci.org) config file for travis continuous integration [#169](https://github.com/n8rzz/atc/issues/169)
- Rewrites the CommandParser from the ground up [#114](https://github.com/n8rzz/atc/issues/114)
- Removes `Pegjs` and references completing switch to new CommandParser [#216](https://github.com/n8rzz/atc/issues/216)

### Minor
- Implements `modelSourceFactory` and `modelSourcePool` [#77](https://github.com/n8rzz/atc/issues/77)
- Refactors `canvasController.canvas_draw_sids` method to use `airport.sidCollection` instead of `airport.sid` [#144](https://github.com/n8rzz/atc/issues/144)
- Moves properties shared by all `Arrival` types up to `ArrivalBase` [#55](https://github.com/n8rzz/atc/issues/55)
- Removes `$.each()` from `AirportModel` in favor of `_forEach()` and uses `_get()` inside `AircraftModel.parse()` instead of if statements [#52](https://github.com/n8rzz/atc/issues/52)
- Moves creation of Legs and Waypoints to constants instead of as method arguments [#135](https://github.com/n8rzz/atc/issues/135)
- Moves `.parseCoordinate()` out of `PositionModel` and into `unitConverters` [#17](https://github.com/n8rzz/atc/issues/17)
- Moves flight management system files to `FlightManagementSystem` folder [#128](https://github.com/n8rzz/atc/issues/128)
- Adds `RouteModel` to `AircraftInstanceModel.runSTAR` for easier handling of a route string [#163](https://github.com/n8rzz/atc/issues/163)
- Adds static `calculatePosition` method to `PositionModel` and abstracts common functions [#159](https://github.com/n8rzz/atc/issues/159)
- Replaces active airport icao in view with a zulu time clock [#135](https://github.com/n8rzz/atc/issues/135)
- Consolidates test fixtures in fixtures directory [#167](https://github.com/n8rzz/atc/issues/167)
* Addresses issue with video maps being drawn incorrectly. [#176](https://github.com/n8rzz/atc/issues/176)
    - Updates `PositionModel` to run all calculations through the static `.calculatePosition()` method and vastly simplifies internal logic.
- Refactors the the function names in `FixCollection` to better fit their function. `init()` to `addItems()` and `destroy()` to `removeItems()` [#186] (https://github.com/n8rzz/atc/issues/186)
- Adds gulp-cli and adds [tools readme](tools/README.md) link to gulp issues with Windows [#194](https://github.com/n8rzz/atc/issues/194)
- Changes `routeString` to `routeCode` in `RouteModel` and moves `.toUpperCase()` from the getter to `.init()` [#188] (https://github.com/n8rzz/atc/issues/188)
- Updates `StandardRouteModel` to throw when entry/exit point doesn't exist within a collection and updates `.setDepartureRunway()` to send the `routeCode` to `Leg` on instantiation [#175](https://github.com/n8rzz/atc/issues/175)
- Prevents collision detection for aircraft that are outside of our airspace [#134](https://github.com/n8rzz/atc/issues/134)
    - Originally reported under [#736](https://github.com/zlsa/atc/issues/736)
- Escape clears commands but not callsign if commands are present [#211] (https://github.com/n8rzz/atc/issues/211)
    - Originally reported under [#763](https://github.com/zlsa/atc/issues/763)

### Bugfixes
- Moves `_comment` blocks in airport json file to be within object the are describing [#145](https://github.com/n8rzz/atc/issues/145)
- Streamlines flight number generation and adds new method to add new callsigns to the existing list [#151](https://github.com/n8rzz/atc/issues/151)
- Adds `_isNumber` check instead of `!magneticNorth` inside `PositionModel.calculatePosition()` and the `AirspaceModel` constructor. [#182](https://github.com/n8rzz/atc/issues/182)
    - Originally reported under [#754](https://github.com/zlsa/atc/issues/754)
- Adds additional handling to `StandardRouteModel._buildEntryAndExitCollections` to handle case where `entryPoints` and `exitPoints` don't exist in the `airport.sids` definition [#196](https://github.com/n8rzz/atc/issues/196)
    - Originally reported under [#760](https://github.com/zlsa/atc/issues/760)
- Ensures proper removal of aircraft from the runway queue(s) when that aircraft has been deleted. [#132](https://github.com/n8rzz/atc/issues/132)
    - Originally reported under [#706](https://github.com/zlsa/atc/issues/706)


## 3.1.0 (November 20, 2016)
---
### Major
- Adds `FixModel` and static class `FixCollection` for reasoning about airport fixes [#18](https://github.com/n8rzz/atc/issues/18)
- Adds `StandardRoute` classes reasoning about SIDs and STARs [#19](https://github.com/n8rzz/atc/issues/19)
- Moves `airlineController` and `aircraftController` to instantiate from within `airportController` instead from `App` [#82](https://github.com/n8rzz/atc/issues/82)
- Enable airport load without bundling and moves `airportLoadList.js` out of the `src` folder [#88](https://github.com/n8rzz/atc/issues/88)
- Updates score calculations and how they are recorded [#96](https://github.com/n8rzz/atc/issues/96)

### Minor
- Correct casing for Arrival and Departure factories [#41](https://github.com/n8rzz/atc/issues/41)
- Rename `AreaModel` to `AirspaceModel` [#36](https://github.com/n8rzz/atc/issues/36)
- Changes `StandardRoute` property name `icao` to `identifier` [#57](https://github.com/n8rzz/atc/issues/57)
- Introduce early exit for airport load when airport data is not complete [#44](https://github.com/n8rzz/atc/issues/44)
- Adds [git-flow](tools/documentation/git-flow-process.md) strategy document [#60](https://github.com/n8rzz/atc/issues/60)
- Adds `BaseModel` [#100](https://github.com/n8rzz/atc/issues/100)
- Adds `BaseCollection` [#101](https://github.com/n8rzz/atc/issues/101)

### Bugfixes
- WMKK has misnamed star name [#45](https://github.com/n8rzz/atc/issues/45)
- Updates spelling in `.convertMinutesToSeconds[)` [#58](https://github.com/n8rzz/atc/issues/58)
- Future aircraft path, when on ILS, wrong width [#75](https://github.com/n8rzz/atc/issues/75)
- `areas` is undefined in `AirportModel` [#90](https://github.com/n8rzz/atc/issues/90)
- `FixCollection.init()` does not clear current `_items` if any exist [#91](https://github.com/n8rzz/atc/issues/91)
- Aircraft strips show arrival airport in uppercase [#108](https://github.com/n8rzz/atc/issues/108)
- Updates `FixCollection.findFixByName()` to accept upper, mixed, or lower case fix name [#109](https://github.com/n8rzz/atc/issues/109)
- Switching to a previously loaded airport does not clear previous airport fixes [#115](https://github.com/n8rzz/atc/issues/115)
- Fixes `parseElevation()` so that it does not return NaN when it is given the string `'Infinity'` [#191] (https://github.com/n8rzz/atc/issues/191)
    - Originally reported under [#756](https://github.com/zlsa/atc/issues/756)<|MERGE_RESOLUTION|>--- conflicted
+++ resolved
@@ -49,13 +49,9 @@
 - Updates airline json files to include `icao` key. Updates `AirlineCollection` and `AirlineModel` to handle variable casing of `icao`  [#195](https://github.com/openscope/openscope/issues/195)
 - Adds a default position value to `SpawnPatternModel` so aircraft have, at least, a `[0, 0]` starting position [#207](https://github.com/openscope/openscope/issues/207)
 - Ensures data block colored bars are all the same width (3px), regardless of callsign length [#210](https://github.com/openscope/openscope/issues/210)
-<<<<<<< HEAD
 - Adds missing `return` in `.generateFlightNumberWithAirlineModel()` that was needed to properly recurse back through the method in the case of a duplicate flight number. [#210](https://github.com/openscope/openscope/issues/210)
 - Updates boolean logic in `App.updateViewControls()` which was evaluating an asynchronous property that, typically, had not finished loading. [#203](https://github.com/openscope/openscope/issues/203)
-
-=======
 - Fixes internal fms error that was breaking the game when issuing holds over present position [#148](https://github.com/openscope/openscope/issues/148)
->>>>>>> 7a3396fd
 
 
 
