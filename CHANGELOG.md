--- conflicted
+++ resolved
@@ -87,19 +87,16 @@
 
 ### Features
 - Enumerate magic number in RunwayModel [#269](https://github.com/openscope/openscope/issues/269)
-<<<<<<< HEAD
 - Replaced old `terrain.svg` file with own work [#281](https://github.com/openscope/openscope/issues/281)
-=======
-- Adds the ability to call an airplane by its callsign [#40](https://github.com/openscope/openscope/issues/40)
-
-
-
-
-
-
-
-
->>>>>>> 7e8eeec7
+
+
+
+
+
+
+
+
+
 
 
 ### Bugfixes
