--- conflicted
+++ resolved
@@ -1,4 +1,3 @@
-<<<<<<< HEAD
 # 6.13.0 (May 1, 2019)
 ### New Features
 
@@ -8,11 +7,11 @@
 
 
 ### Enhancements & Refactors
-=======
+
+
 # 6.12.3 (April 22, 2019)
 ### Hotfixes
 - [#1366](https://github.com/openscope/openscope/issues/1366) - Remove/combine conflicting spawn patterns from multiple airports
->>>>>>> 43a04633
 
 
 # 6.12.2 (April 15, 2019)
