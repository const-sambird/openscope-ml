--- conflicted
+++ resolved
@@ -1,4 +1,3 @@
-<<<<<<< HEAD
 ## 5.3.0 (August 1, 2017)
 ---
 ### Features
@@ -13,12 +12,12 @@
 
 
 
-=======
+
+
 ## 5.2.1 (July 1, 2017)
 ---
 ### Hotfix
 - Ensure previously specified directions of turn are not preserved when a new heading instruction is given [#549](https://github.com/openscope/openscope/issues/549)
->>>>>>> 1f23dcfb
 
 
 ## 5.2.0 (July 1, 2017)
