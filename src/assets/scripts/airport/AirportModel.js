--- conflicted
+++ resolved
@@ -6,12 +6,8 @@
 import _head from 'lodash/head';
 import _map from 'lodash/map';
 import _isEmpty from 'lodash/isEmpty';
-<<<<<<< HEAD
-import Area from '../base/AreaModel';
-=======
 import _uniq from 'lodash/uniq';
 import AirspaceModel from './AirspaceModel';
->>>>>>> bdf6c278
 import PositionModel from '../base/PositionModel';
 import RunwayModel from './RunwayModel';
 import FixCollection from './Fix/FixCollection';
