--- conflicted
+++ resolved
@@ -21,7 +21,7 @@
 export default class AirportController {
     /**
      * @constructor
-     * @param updateRun {function}  
+     * @param updateRun {function}
      */
     constructor(updateRun) {
         this.updateRun = updateRun;
@@ -66,15 +66,9 @@
         let airportName = DEFAULT_AIRPORT_ICAO;
 
         if (_has(localStorage, STORAGE_KEY.ATC_LAST_AIRPORT) ||
-<<<<<<< HEAD
-            _has(prop.airport.airports, localStorage[STORAGE_KEY.ATC_LAST_AIRPORT].toLowerCase())
-        ) {
-            airportName = localStorage[STORAGE_KEY.ATC_LAST_AIRPORT].toLowerCase();
-=======
             _has(prop.airport.airports, _lowerCase(localStorage[STORAGE_KEY.ATC_LAST_AIRPORT]))
         ) {
             airportName = _lowerCase(localStorage[STORAGE_KEY.ATC_LAST_AIRPORT]);
->>>>>>> 1cc37fe6
         }
 
         this.airport_set(airportName);
