import $ from 'jquery';
import _cloneDeep from 'lodash/cloneDeep';
import _forEach from 'lodash/forEach';
import _has from 'lodash/has';
<<<<<<< HEAD
import _filter from 'lodash/filter';
=======
import EventBus from '../lib/EventBus';
>>>>>>> f784cf94
import {
    degreesToRadians,
    km,
    km_to_px
} from '../utilities/unitConverters';
import {
    sin,
    cos,
    round,
    calculateMiddle,
    extrapolate_range_clamp,
    clamp
} from '../math/core';
import {
    positive_intersection_with_rect,
    vectorize_2d,
    vscale
} from '../math/vector';
import { time } from '../utilities/timeHelpers';
import { tau } from '../math/circle';
import { distance2d } from '../math/distance';
import {
    FLIGHT_PHASE,
    FLIGHT_CATEGORY
} from '../constants/aircraftConstants';
import {
    AIRCRAFT_DRAW_OPTIONS,
    BASE_CANVAS_FONT,
    DEFAULT_CANVAS_SIZE
} from '../constants/canvasConstants';
import { EVENT } from '../constants/eventNames';
import { SELECTORS } from '../constants/selectors';
import { LOG } from '../constants/logLevel';
import { TIME } from '../constants/globalConstants';
import { COLOR } from '../constants/colors/colors';
import { THEME } from '../constants/colors/themes';


// Temporary const declaration here to attach to the window AND use as internal property
const canvas = {};

/**
 * @class CanvasController
 */
export default class ConvasController {
    /**
     * @constructor
     */
    constructor($element, navigationLibrary) {
        this.$window = $(window);
        this.$element = $element;

        this._navigationLibrary = navigationLibrary;
        this._eventBus = EventBus;

        this.canvas = canvas;
        this.canvas.contexts = {};
        this.canvas.panY = 0;
        this.canvas.panX = 0;
        // resize canvas to fit window?
        this.canvas.resize = true;
        // all canvases are the same size
        this.canvas.size = {
            height: DEFAULT_CANVAS_SIZE.HEIGHT,
            width: DEFAULT_CANVAS_SIZE.WIDTH
        };
        this.canvas.last = time();
        this.canvas.dirty = true;
        this.canvas.draw_labels = true;
        this.canvas.draw_restricted = true;
        this.canvas.draw_sids = true;
        this.canvas.draw_terrain = true;

        this.theme = THEME.DEFAULT;

        return this._init()
                    .enable();
    }

    /**
     * @for CanvasController
     * @method _init
     */
    _init() {
        return this;
    }

    /**
     * @for CanvasController
     * @method enable
     */
    enable() {
        this._eventBus.on(EVENT.REQUEST_TO_CENTER_POINT_IN_VIEW, this._onCenterPointInView);

        return this;
    }

    /**
     * @for CanvasController
     * @method disable
     */
    disable() {
        return this.destroy();
    }

    /**
     * @for CanvasController
     * @method destroy
     */
    destroy() {
        this.$window = null;
        this.$element = null;
        this.canvas = {};
        this.canvas.contexts = {};
        this.canvas.panY = 0;
        this.canvas.panX = 0;
        // resize canvas to fit window?
        this.canvas.resize = true;
        // all canvases are the same size
        this.canvas.size = {
            height: DEFAULT_CANVAS_SIZE.HEIGHT,
            width: DEFAULT_CANVAS_SIZE.WIDTH
        };
        this.canvas.last = time();
        this.canvas.dirty = true;
        this.canvas.draw_labels = true;
        this.canvas.draw_restricted = true;
        this.canvas.draw_sids = true;
        this.canvas.draw_terrain = true;

        return this;
    }

    /**
     * @for CanvasController
     * @method canvas_init_pre
     */
    canvas_init_pre() {
        prop.canvas = canvas;
    }

    /**
     * @for CanvasController
     * @method canvas_init
     */
    canvas_init() {
        this.canvas_add('navaids');
    }

    /**
     * @for CanvasController
     * @method canvas_adjust_hidpi
     */
    canvas_adjust_hidpi() {
        const dpr = window.devicePixelRatio || 1;

        log(`devicePixelRatio: ${dpr}`);

        // TODO: change to early return
        if (dpr <= 1) {
            return;
        }

        // TODO: cache this selector, $hidefCanvas
        // TODO: replace selector with constant
        const hidefCanvas = $(SELECTORS.DOM_SELECTORS.NAVAIDS_CANVAS).get(0);
        const w = this.canvas.size.width;
        const h = this.canvas.size.height;

        $(hidefCanvas).attr('width', w * dpr);
        $(hidefCanvas).attr('height', h * dpr);
        $(hidefCanvas).css('width', w);
        $(hidefCanvas).css('height', h);

        const ctx = hidefCanvas.getContext('2d');

        ctx.scale(dpr, dpr);
        this.canvas.contexts.navaids = ctx;
    }

    /**
     * @for CanvasController
     * @method
     */
    canvas_complete() {
        setTimeout(() => {
            this.canvas.dirty = true;
        }, 500);

        this.canvas.last = time();
    }

    /**
     * @for CanvasController
     * @method
     */
    canvas_resize() {
        if (this.canvas.resize) {
            this.canvas.size.width = this.$window.width();
            this.canvas.size.height = this.$window.height();
        }

        // this.canvas.size.width -= 400;
        this.canvas.size.height -= 36;

        _forEach(this.canvas.contexts, (context) => {
            context.canvas.height = this.canvas.size.height;
            context.canvas.width = this.canvas.size.width;
        });

        this.canvas.dirty = true;
        this.canvas_adjust_hidpi();
    }

    /**
     * @for CanvasController
     * @method canvas_update_post
     */
    canvas_update_post() {
        const elapsed = window.gameController.game_time() - window.airportController.airport_get().start;
        const alpha = extrapolate_range_clamp(0.1, elapsed, 0.4, 0, 1);
        const framestep = Math.round(extrapolate_range_clamp(1, window.gameController.game.speedup, 10, 30, 1));

        if (this.canvas.dirty || (!window.gameController.game_paused() && prop.time.frames % framestep === 0) || elapsed < 1) {
            const cc = this.canvas_get('navaids');
            const fading = elapsed < 1;

            cc.font = '11px monoOne, monospace';

            // TODO: what is the rationale here? with two ors and a true, this block will always be exectuted.
            if (this.canvas.dirty || fading || true) {
                cc.save();

                this.canvas_clear(cc);

                cc.translate(
                    calculateMiddle(this.canvas.size.width),
                    calculateMiddle(this.canvas.size.height)
                );

                cc.save();
                cc.globalAlpha = alpha;

                this.canvas_draw_videoMap(cc);
                this.canvas_draw_terrain(cc);
                this.canvas_draw_restricted(cc);
                this.canvas_draw_runways(cc);
                cc.restore();

                cc.save();
                cc.globalAlpha = alpha;
                this.canvas_draw_fixes(cc);
                this.canvas_draw_sids(cc);
                cc.restore();


                cc.restore();
            }

            // Controlled traffic region - (CTR)
            cc.save();
            // translate to airport center
            cc.translate(
                round(this.canvas.size.width / 2 + this.canvas.panX),
                round(this.canvas.size.height / 2 + this.canvas.panY)
            );
            // TODO: this is incorrect usage of a ternary. ternaries should be used for a ssignment not function calls.
            // draw airspace border
            window.airportController.airport_get().airspace
                ? this.canvas_draw_airspace_border(cc)
                : this.canvas_draw_ctr(cc);

            this.canvas_draw_range_rings(cc);
            cc.restore();

            // Special markings for ENGM point merge
            if (window.airportController.airport_get().icao === 'ENGM') {
                cc.save();
                cc.translate(
                    calculateMiddle(this.canvas.size.width),
                    calculateMiddle(this.canvas.size.height)
                );
                this.canvas_draw_engm_range_rings(cc);
                cc.restore();
            }

            // Compass
            cc.font = 'bold 10px monoOne, monospace';

            if (this.canvas.dirty || fading || true) {
                cc.save();
                cc.translate(
                    calculateMiddle(this.canvas.size.width),
                    calculateMiddle(this.canvas.size.height)
                );

                this.canvas_draw_compass(cc);
                cc.restore();
            }

            cc.font = BASE_CANVAS_FONT;

            if (this.canvas.dirty || this.canvas_should_draw() || true) {
                cc.save();
                cc.globalAlpha = alpha;
                cc.translate(
                    calculateMiddle(this.canvas.size.width),
                    calculateMiddle(this.canvas.size.height)
                );
                this.canvas_draw_all_aircraft(cc);
                cc.restore();
            }

            cc.save();
            cc.globalAlpha = alpha;
            cc.translate(
                calculateMiddle(this.canvas.size.width),
                calculateMiddle(this.canvas.size.height)
            );
            this.canvas_draw_all_info(cc);
            cc.restore();

            cc.save();
            cc.globalAlpha = alpha;
            cc.translate(
                calculateMiddle(this.canvas.size.width),
                calculateMiddle(this.canvas.size.height)
            );

            this.canvas_draw_runway_labels(cc);
            cc.restore();

            cc.save();
            cc.globalAlpha = alpha;
            this.canvas_draw_scale(cc);
            cc.restore();

            cc.save();
            cc.globalAlpha = alpha;
            this.canvas_draw_directions(cc);
            cc.restore();

            this.canvas.dirty = false;
        }
    }

    /**
     * @for CanvasController
     * @method canvas_add
     * @param name {string}
     */
    canvas_add(name) {
        $(SELECTORS.DOM_SELECTORS.CANVASES).append(`<canvas id='${name}-canvas'></canvas>`);
        this.canvas.contexts[name] = $(`#${name}-canvas`).get(0).getContext('2d');
    }


    /**
     * @for CanvasController
     * @method canvas_get
     * @param name {string}
     */
    canvas_get(name) {
        return this.canvas.contexts[name];
    }

    /**
     * @for CanvasController
     * @method canvas_clear
     * @param cc {object}
     */
    canvas_clear(cc) {
        cc.clearRect(0, 0, this.canvas.size.width, this.canvas.size.height);
    }

    /**
     * @for CanvasController
     * @method canvas_should_draw
     */
    canvas_should_draw() {
        const elapsed = time() - this.canvas.last;

        if (elapsed > (1 / window.gameController.game.speedup)) {
            this.canvas.last = time();
            return true;
        }

        return false;
    }

    /**
     * @for CanvasController
     * @method canvas_draw_runway
     * @param cc
     * @param runway
     * @param mode
     */
    canvas_draw_runway(cc, runway, mode) {
        const length2 = round(window.uiController.km_to_px(runway.length / 2));
        const angle = runway.angle;

        cc.translate(
            round(window.uiController.km_to_px(runway.relativePosition[0])) + this.canvas.panX,
            -round(window.uiController.km_to_px(runway.relativePosition[1])) + this.canvas.panY
        );
        cc.rotate(angle);

        // runway body
        if (!mode) {
            cc.strokeStyle = '#899';
            cc.lineWidth = 2.8;

            cc.beginPath();
            cc.moveTo(0, 0);
            cc.lineTo(0, -2 * length2);
            cc.stroke();
        } else {
            // extended centerlines
            if (!runway.ils.enabled) {
                return;
            }

            cc.strokeStyle = this.theme.RUNWAY_EXTENDED_CENTERLINE;
            cc.lineWidth = 1;

            cc.beginPath();
            cc.moveTo(0, 0);
            cc.lineTo(0, window.uiController.km_to_px(runway.ils.loc_maxDist));
            cc.stroke();
        }
    }

    /**
     * @for CanvasController
     * @method canvas_draw_runway_label
     * @param cc
     * @param runway
     */
    canvas_draw_runway_label(cc, runway) {
        const length2 = round(window.uiController.km_to_px(runway.length / 2)) + 0.5;
        const angle = runway.angle;
        const text_height = 14;

        cc.translate(
            round(window.uiController.km_to_px(runway.relativePosition[0])) + this.canvas.panX,
            -round(window.uiController.km_to_px(runway.relativePosition[1])) + this.canvas.panY
        );
        cc.rotate(angle);

        cc.textAlign = 'center';
        cc.textBaseline = 'middle';

        cc.save();
        cc.translate(
            0,
            length2 + text_height
        );
        cc.rotate(-angle);
        cc.translate(
            round(window.uiController.km_to_px(runway.labelPos[0])),
            -round(window.uiController.km_to_px(runway.labelPos[1]))
        );
        cc.fillText(runway.name, 0, 0);
        cc.restore();
    }

    /**
     * @for CanvasController
     * @method canvas_draw_runways
     * @param cc
     */
    canvas_draw_runways(cc) {
        if (!this.canvas.draw_labels) {
            return;
        }

        cc.strokeStyle = this.theme.RUNWAY;
        cc.fillStyle = this.theme.RUNWAY;
        cc.lineWidth = 4;

        const airport = window.airportController.airport_get();

        // Extended Centerlines
        for (let i = 0; i < airport.runways.length; i++) {
            cc.save();
            this.canvas_draw_runway(cc, airport.runways[i][0], true);
            cc.restore();

            cc.save();
            this.canvas_draw_runway(cc, airport.runways[i][1], true);
            cc.restore();
        }

        // Runways
        for (let i = 0; i < airport.runways.length; i++) {
            cc.save();
            this.canvas_draw_runway(cc, airport.runways[i][0], false);
            cc.restore();
        }
    }

    /**
     * @for CanvasController
     * @method canvas_draw_runway_labels
     * @param cc
     */
    canvas_draw_runway_labels(cc) {
        if (!this.canvas.draw_labels) {
            return;
        }

        cc.fillStyle = this.theme.RUNWAY_LABELS;

        const airport = window.airportController.airport_get();
        for (let i = 0; i < airport.runways.length; i++) {
            cc.save();
            this.canvas_draw_runway_label(cc, airport.runways[i][0]);
            cc.restore();
            cc.save();
            this.canvas_draw_runway_label(cc, airport.runways[i][1]);
            cc.restore();
        }
    }

    /**
     * @for CanvasController
     * @method canvas_draw_scale
     * @param cc
     */
    canvas_draw_scale(cc) {
        cc.fillStyle = this.theme.TOP_ROW_TEXT;
        cc.strokeStyle = this.theme.TOP_ROW_TEXT;

        const offset = 10;
        const height = 5;
        const length = round(1 / prop.ui.scale * 50);
        const px_length = round(window.uiController.km_to_px(length));

        cc.translate(0.5, 0.5);

        cc.lineWidth = 1;
        cc.moveTo(this.canvas.size.width - offset, offset);
        cc.lineTo(this.canvas.size.width - offset, offset + height);
        cc.lineTo(this.canvas.size.width - offset - px_length, offset + height);
        cc.lineTo(this.canvas.size.width - offset - px_length, offset);
        cc.stroke();

        cc.translate(-0.5, -0.5);

        cc.textAlign = 'center';
        cc.fillText(
            `${length} km`, this.canvas.size.width - offset - px_length * 0.5,
            offset + height + 17
        );
    }

    /**
     * @for CanvasController
     * @method canvas_draw_fix
     * @param cc
     * @param name
     * @param fix
     */
    canvas_draw_fix(cc, name, fix) {
        cc.beginPath();
        cc.moveTo(0, -5);
        cc.lineTo(4, 3);
        cc.lineTo(-4, 3);
        cc.closePath();
        cc.fill();
        // cc.stroke();

        cc.textAlign = 'center';
        cc.textBaseline = 'top';
        cc.fillText(name, 0, 6);
    }

    /**
     * @for CanvasController
     * @method canvas_draw_fixes
     * @param cc
     */
    canvas_draw_fixes(cc) {
        if (!this.canvas.draw_labels) {
            return;
        }

        cc.lineJoin = 'round';
        cc.font = BASE_CANVAS_FONT;

        _forEach(this._navigationLibrary.realFixes, (fix, i) => {
            cc.save();
            cc.translate(
                round(window.uiController.km_to_px(fix.relativePosition[0])) + this.canvas.panX,
                -round(window.uiController.km_to_px(fix.relativePosition[1])) + this.canvas.panY
            );

            cc.fillStyle = this.theme.FIX_FILL;
            cc.globalCompositeOperation = 'source-over';
            cc.lineWidth = 1;

            this.canvas_draw_fix(cc, fix.name, fix.relativePosition);

            cc.restore();
        });
    }

    // TODO: break this method up into smaller chunks
    /**
     * @for CanvasController
     * @method canvas_draw_sids
     * @param cc
     */
    canvas_draw_sids(cc) {
        if (!this.canvas.draw_sids) {
            return;
        }

        // Store the count of sid text drawn for a specific transition
        const text_at_point = [];

        cc.strokeStyle = this.theme.SID;
        cc.fillStyle = this.theme.SID;
        cc.setLineDash([1, 10]);
        cc.font = 'italic 14px monoOne, monospace';

        _forEach(this._navigationLibrary.sidLines, (sid) => {
            let write_sid_name = true;
            let fixX = null;
            let fixY = null;

            if (!_has(sid, 'draw')) {
                return;
            }

            _forEach(sid.draw, (fixList, i) => {
                let exit_name = null;

                for (let j = 0; j < fixList.length; j++) {
                    // write exitPoint name
                    if (fixList[j].indexOf('*') !== -1) {
                        exit_name = fixList[j].replace('*', '');
                        write_sid_name = false;
                    }

                    // TODO: this is duplicated in the if block above. need to consolidate
                    const fixName = fixList[j].replace('*', '');
                    let fix = this._navigationLibrary.getFixRelativePosition(fixName);

                    if (!fix) {
                        log(`Unable to draw line to '${fixList[j]}' because its position is not defined!`, LOG.WARNING);
                    }

                    fixX = window.uiController.km_to_px(fix[0]) + this.canvas.panX;
                    fixY = -window.uiController.km_to_px(fix[1]) + this.canvas.panY;

                    if (j === 0) {
                        cc.beginPath();
                        cc.moveTo(fixX, fixY);
                    } else {
                        cc.lineTo(fixX, fixY);
                    }
                }

                cc.stroke();

                if (exit_name) {
                    // Initialize count for this transition
                    if (isNaN(text_at_point[exit_name])) {
                        text_at_point[exit_name] = 0;
                    }

                    // Move the y point for drawing depending on how many sids we have drawn text for
                    // at this point already
                    const y_point = fixY + (15 * text_at_point[exit_name]);
                    cc.fillText(`${sid.identifier}.${exit_name}`, fixX + 10, y_point);

                    text_at_point[exit_name] += 1;  // Increment the count for this transition
                }
            });

            if (write_sid_name) {
                cc.fillText(sid.identifier, fixX + 10, fixY);
            }
        });
    }

    /**
     * Draw a trailing indicator 2.5 NM (4.6km) behind landing aircraft to help with traffic spacing
     *
     * @for CanvasController
     * @method canvas_draw_separation_indicator
     * @param cc
     * @param aircraft
     */
    canvas_draw_separation_indicator(cc, aircraft) {
        if (aircraft.category === FLIGHT_CATEGORY.DEPARTURE) {
            return;
        }

        const runway = aircraft.fms.currentRunway;
        const oppositeOfRunwayHeading = runway.angle + Math.PI;

        cc.strokeStyle = this.theme.TRAILING_SEPARATION_INDICATOR;
        cc.lineWidth = 3;
        cc.translate(
            window.uiController.km_to_px(aircraft.relativePosition[0]) + this.canvas.panX,
            -window.uiController.km_to_px(aircraft.relativePosition[1]) + this.canvas.panY
        );
        cc.rotate(oppositeOfRunwayHeading);
        cc.beginPath();
        cc.moveTo(-5, -window.uiController.km_to_px(5.556));  // 5.556km = 3.0nm
        cc.lineTo(+5, -window.uiController.km_to_px(5.556));  // 5.556km = 3.0nm
        cc.stroke();
    }

    /**
     * @for CanvasController
     * @method canvas_draw_aircraft_rings
     * @param cc
     * @param aircraft
     */
    canvas_draw_aircraft_rings(cc, aircraft) {
        const aircraftAlerts = aircraft.hasAlerts();

        cc.save();

        if (aircraftAlerts[0]) {
            if (aircraftAlerts[1]) {
                // red violation circle
                cc.strokeStyle = this.theme.RING_VIOLATION;
            } else {
                // white warning circle
                cc.strokeStyle = this.theme.RING_CONFLICT;
            }
        } else {
            cc.strokeStyle = cc.fillStyle;
        }

        cc.beginPath();
        cc.arc(0, 0, window.uiController.km_to_px(km(3)), 0, tau());  // 3nm RADIUS
        cc.stroke();
        cc.restore();
    }

    // TODO: This likely has no purpose, and should be removed.
    /**
     * @for CanvasController
     * @method canvas_draw_aircraft_departure_window
     * @param cc
     * @param aircraft
     */
    canvas_draw_aircraft_departure_window(cc, aircraft) {
        const angle = aircraft.destination - Math.PI / 2;

        cc.save();
        cc.strokeStyle = this.theme.RADAR_TARGET_PROJECTION_DEPARTURE;
        cc.beginPath();
        cc.arc(
            this.canvas.panX,
            this.canvas.panY,
            window.uiController.km_to_px(window.airportController.airport_get().ctr_radius),
            angle - 0.08726,
            angle + 0.08726);
        cc.stroke();
        cc.restore();
    }

    /**
     * @for CanvasController
     * @method canvas_draw_aircraft
     * @param cc
     * @param aircraft
     */
    canvas_draw_aircraft(cc, aircraft) {
        let almost_match = false;
        let match = false;

        if (
            prop.input.callsign.length > 1 &&
            aircraft.matchCallsign(prop.input.callsign.substr(0, prop.input.callsign.length - 1))
        ) {
            almost_match = true;
        }

        if (prop.input.callsign.length > 0 && aircraft.matchCallsign(prop.input.callsign)) {
            match = true;
        }

        if (match && (aircraft.destination != null)) {
            this.canvas_draw_aircraft_departure_window(cc, aircraft);
        }

        if (!aircraft.isVisible()) {
            return;
        }

        const size = 3;
        // Trailling
        let trailling_length = 12;
        const dpr = window.devicePixelRatio || 1;

        if (dpr > 1) {
            trailling_length *= round(dpr);
        }

        cc.save();

        if (!aircraft.inside_ctr) {
            cc.fillStyle = this.theme.RADAR_TARGET_OUTSIDE_RANGE;
        } else {
            cc.fillStyle = this.theme.RADAR_TARGET_IN_RANGE;
        }

        const length = aircraft.relativePositionHistory.length;
        for (let i = 0; i < length; i++) {
            if (!aircraft.inside_ctr) {
                cc.globalAlpha = 0.3 / (length - i);
            } else {
                cc.globalAlpha = 1 / (length - i);
                cc.fillRect(
                    window.uiController.km_to_px(aircraft.relativePositionHistory[i][0]) + this.canvas.panX - 1,
                    -window.uiController.km_to_px(aircraft.relativePositionHistory[i][1]) + this.canvas.panY - 1,
                    2,
                    2
                );
            }
        }

        cc.restore();

        if (aircraft.relativePositionHistory.length > trailling_length) {
            aircraft.relativePositionHistory = aircraft.relativePositionHistory.slice(
                aircraft.relativePositionHistory.length - trailling_length, aircraft.relativePositionHistory.length
            );
        }

        if (aircraft.isEstablishedOnCourse()) {
            cc.save();
            this.canvas_draw_separation_indicator(cc, aircraft);
            cc.restore();
        }

        // TODO: if all these parens are actally needed, abstract this out to a function that can return a bool.
        // Aircraft
        // Draw the future path
        if ((window.gameController.game.option.get('drawProjectedPaths') === 'always') ||
          ((window.gameController.game.option.get('drawProjectedPaths') === 'selected') &&
           ((aircraft.warning || match) && !aircraft.isTaxiing()))
        ) {
            this.canvas_draw_future_track(cc, aircraft);
        }

        const alerts = aircraft.hasAlerts();

        cc.strokeStyle = cc.fillStyle;

        if (match) {
            cc.save();

            if (!aircraft.inside_ctr) {
                cc.fillStyle = this.theme.RADAR_TARGET_OUTSIDE_RANGE;
            } else {
                cc.fillStyle = this.theme.RADAR_TARGET_IN_RANGE;
            }

            const w = this.canvas.size.width / 2;
            const h = this.canvas.size.height / 2;

            cc.translate(
                clamp(-w, window.uiController.km_to_px(aircraft.relativePosition[0]) + this.canvas.panX, w),
                clamp(-h, -window.uiController.km_to_px(aircraft.relativePosition[1]) + this.canvas.panY, h)
            );

            cc.beginPath();
            cc.arc(0, 0, round(size * 1.5), 0, tau());
            cc.fill();

            cc.restore();
        }

        cc.translate(
            window.uiController.km_to_px(aircraft.relativePosition[0]) + this.canvas.panX,
            -window.uiController.km_to_px(aircraft.relativePosition[1]) + this.canvas.panY
        );

        this.canvas_draw_aircraft_vector_lines(cc, aircraft);

        if (aircraft.notice || alerts[0]) {
            this.canvas_draw_aircraft_rings(cc, aircraft);
        }

        cc.beginPath();
        cc.arc(0, 0, size, 0, tau());
        cc.fill();
    }

    /**
     * Draw aircraft "vector lines" aka "projected track lines" (PTLs)
     * Note: These extend in front of aircraft a definable number of minutes
     *
     * @for CanvasController
     * @method canvas_draw_aircraft_vector_lines
     * @param cc {canvas}
     * @param aircraft {AircraftInstanceModel}
     */
    canvas_draw_aircraft_vector_lines(cc, aircraft) {
        // aircraft vector lines / projected track lines
        if (!aircraft.hit) {
            cc.save();

            cc.fillStyle = this.theme.PROJECTED_TRACK_LINES;
            cc.strokeStyle = this.theme.PROJECTED_TRACK_LINES;

            const lineLengthInHours = AIRCRAFT_DRAW_OPTIONS.PTL_LENGTH * TIME.ONE_MINUTE_IN_HOURS;
            const lineLength_km = km(aircraft.groundSpeed * lineLengthInHours);
            const groundTrackVector = vectorize_2d(aircraft.groundTrack);
            const scaledGroundTrackVector = vscale(groundTrackVector, lineLength_km);
            const screenPositionOffsetX = km_to_px(scaledGroundTrackVector[0], prop.ui.scale);
            const screenPositionOffsetY = km_to_px(scaledGroundTrackVector[1], prop.ui.scale);

            cc.beginPath();
            cc.moveTo(0, 0);
            cc.lineTo(screenPositionOffsetX, -screenPositionOffsetY);
            cc.stroke();
            cc.restore();
        }
    }

    /**
     * Draw dashed line from last coordinate of future track through
     * any later requested fixes.
     *
     * @for CanvasController
     * @method canvas_draw_future_track_fixes
     * @param cc
     * @param aircraft
     * @param future_track
     */
    canvas_draw_future_track_fixes(cc, aircraft, future_track) {
        // this is currently not working correctly and not in use
        return;

        const waypointList = aircraft.fms.waypoints;

        if (waypointList.length <= 1) {
            return;
        }
k
        const start = future_track.length - 1;
        const x = window.uiController.km_to_px(future_track[start][0]) + this.canvas.panX;
        const y = -window.uiController.km_to_px(future_track[start][1]) + this.canvas.panY;

        cc.beginPath();
        cc.moveTo(x, y);
        cc.setLineDash([3, 10]);

        for (let i = 0; i < waypointList.length; i++) {
            const [x, y] = waypointList[i].relativePosition;
            const fx = window.uiController.km_to_px(x) + this.canvas.panX;
            const fy = -window.uiController.km_to_px(y) + this.canvas.panY;

            cc.lineTo(fx, fy);
        }

        cc.stroke();
    }

    /**
     * Run physics updates into the future, draw future track
     *
     * @for CanvasController
     * @method canvas_draw_future_track
     * @param cc
     * @param aircraft
     */
    canvas_draw_future_track(cc, aircraft) {
        let ils_locked;
        let lockedStroke;
        let was_locked = false;
        const future_track = [];
        const save_delta = window.gameController.game.delta;
        const fms_twin = _cloneDeep(aircraft.fms);
        const twin = _cloneDeep(aircraft);

        twin.fms = fms_twin;
        twin.projected = true;
        window.gameController.game.delta = 5;

        for (let i = 0; i < 60; i++) {
            twin.update();

            ils_locked = twin.isEstablishedOnCourse() && twin.fms.currentPhase === FLIGHT_PHASE.APPROACH;

            future_track.push([...twin.relativePosition, ils_locked]);

            if (ils_locked && twin.altitude < 500) {
                break;
            }
        }

        window.gameController.game.delta = save_delta;
        cc.save();

        // future track colors
        if (aircraft.category === FLIGHT_CATEGORY.DEPARTURE) {
            cc.strokeStyle = this.theme.RADAR_TARGET_PROJECTION_DEPARTURE;
        } else {
            cc.strokeStyle = this.theme.RADAR_TARGET_PROJECTION_ARRIVAL;
            lockedStroke = this.theme.RADAR_TARGET_ESTABLISHED_ON_APPROACH;
        }

        cc.globalCompositeOperation = 'screen';
        cc.lineWidth = 2;
        cc.beginPath();

        for (let i = 0; i < future_track.length; i++) {
            const track = future_track[i];
            ils_locked = track[2];

            const x = window.uiController.km_to_px(track[0]) + this.canvas.panX;
            const y = -window.uiController.km_to_px(track[1]) + this.canvas.panY;

            if (ils_locked && !was_locked) {
                cc.lineTo(x, y);
                // end the current path, start a new path with lockedStroke
                cc.stroke();
                cc.strokeStyle = lockedStroke;
                cc.lineWidth = 3;
                cc.beginPath();
                cc.moveTo(x, y);

                was_locked = true;

                continue;
            }

            if (i === 0) {
                cc.moveTo(x, y);
            } else {
                cc.lineTo(x, y);
            }
        }

        cc.stroke();
        this.canvas_draw_future_track_fixes(cc, twin, future_track);
        cc.restore();
    }

    /**
     * @for CanvasController
     * @method canvas_draw_all_aircraft
     * @param cc
     */
    canvas_draw_all_aircraft(cc) {
        // FIXME: How is this different from at line 793?
        cc.fillStyle = COLOR.LIGHT_SILVER;
        cc.strokeStyle = COLOR.LIGHT_SILVER;
        cc.lineWidth = 2;

        // console.time('canvas_draw_all_aircraft')
        for (let i = 0; i < prop.aircraft.list.length; i++) {
            cc.save();
            this.canvas_draw_aircraft(cc, prop.aircraft.list[i]);
            cc.restore();
        }
        // console.timeEnd('canvas_draw_all_aircraft')
    }

    /**
     * Draw an aircraft's data block
     * (box that contains callsign, altitude, speed)
     *
     * @for CanvasController
     * @method anvas_draw_info
     * @param cc
     * @param aircraft
     */
    canvas_draw_info(cc, aircraft) {
        if (!aircraft.isVisible()) {
            return;
        }

        // TODO: flip the logic here and return early to make code more readable.
        if (!aircraft.hit) {
            // Initial Setup
            cc.save();

            const cs = aircraft.callsign;
            const paddingLR = 5;
            // width of datablock (scales to fit callsign)
            const width = clamp(1, 5.8 * cs.length) + (paddingLR * 2);
            const width2 = width / 2;
            // height of datablock
            const height = 31;
            const height2 = height / 2;
            // width of colored bar
            const bar_width = 3;
            const bar_width2 = bar_width / 2;
            const ILS_enabled = aircraft.pilot.hasApproachClearance;
            const lock_size = height / 3;
            const lock_offset = lock_size / 8;
            const pi = Math.PI;
            const point1 = lock_size - bar_width2;
            let alt_trend_char = '';
            const a = point1 - lock_offset;
            const b = bar_width2;
            const clipping_mask_angle = Math.atan(b / a);
            // describes how far around to arc the arms of the ils lock case
            const pi_slice = pi / 24;
            let match = false;
            let almost_match = false;

            // Callsign Matching
            if (prop.input.callsign.length > 1 && aircraft.matchCallsign(prop.input.callsign.substr(0, prop.input.callsign.length - 1))) {
                almost_match = true;
            }

            if (prop.input.callsign.length > 0 && aircraft.matchCallsign(prop.input.callsign)) {
                match = true;
            }

            // set color, intensity, and style elements
            let red = this.theme.DATA_BLOCK.OUT_OF_RANGE.ARRIVAL_BAR;
            let green = this.theme.DATA_BLOCK.OUT_OF_RANGE.BACKGROUND;
            let blue = this.theme.DATA_BLOCK.OUT_OF_RANGE.DEPARTURE_BAR;
            let white = this.theme.DATA_BLOCK.OUT_OF_RANGE.TEXT;

            if (aircraft.inside_ctr) {
                red = this.theme.DATA_BLOCK.SELECTED.ARRIVAL_BAR;
                green = this.theme.DATA_BLOCK.SELECTED.BACKGROUND;
                blue = this.theme.DATA_BLOCK.SELECTED.DEPARTURE_BAR;
                white = this.theme.DATA_BLOCK.SELECTED.TEXT;
            }

            cc.textBaseline = 'middle';

            // Move to center of where the data block is to be drawn
            const ac_pos = [
                round(window.uiController.km_to_px(aircraft.relativePosition[0])) + this.canvas.panX,
                -round(window.uiController.km_to_px(aircraft.relativePosition[1])) + this.canvas.panY
            ];

            // game will move FDB to the appropriate position
            if (aircraft.datablockDir === -1) {
                if (-window.uiController.km_to_px(aircraft.relativePosition[1]) + this.canvas.size.height / 2 < height * 1.5) {
                    cc.translate(ac_pos[0], ac_pos[1] + height2 + 12);
                } else {
                    cc.translate(ac_pos[0], ac_pos[1] - height2 - 12);
                }
            } else {
                // user wants to specify FDB position
                const displacements = {
                    ctr: [0, 0],
                    360: [0, -height2 - 12],
                    45: [width2 + 8.5, -height2 - 8.5],
                    90: [width2 + bar_width2 + 12, 0],
                    135: [width2 + 8.5, height2 + 8.5],
                    180: [0, height2 + 12],
                    225: [-width2 - 8.5, height2 + 8.5],
                    270: [-width2 - bar_width2 - 12, 0],
                    315: [-width2 - 8.5, -height2 - 8.5]
                };

                cc.translate(
                    ac_pos[0] + displacements[aircraft.datablockDir][0],
                    ac_pos[1] + displacements[aircraft.datablockDir][1]
                );
            }

            // Draw datablock shapes
            if (!ILS_enabled) {
                // Standard Box
                cc.fillStyle = green;
                // Draw box
                cc.fillRect(-width2, -height2, width, height);
                cc.fillStyle = (aircraft.category === FLIGHT_CATEGORY.DEPARTURE) ? blue : red;
                // Draw colored bar
                cc.fillRect(-width2 - bar_width, -height2, bar_width, height);
            } else {
                // Box with ILS Lock Indicator
                cc.save();

                // Draw green part of box (excludes space where ILS Clearance Indicator juts in)
                cc.fillStyle = green;
                cc.beginPath();
                cc.moveTo(-width2, height2);  // bottom-left corner
                cc.lineTo(width2, height2);   // bottom-right corner
                cc.lineTo(width2, -height2);  // top-right corner
                cc.lineTo(-width2, -height2); // top-left corner
                cc.lineTo(-width2, -point1);  // begin side cutout
                cc.arc(-width2 - bar_width2, -lock_offset, lock_size / 2 + bar_width2, clipping_mask_angle - pi / 2, 0);
                cc.lineTo(-width2 + lock_size / 2, lock_offset);
                cc.arc(-width2 - bar_width2, lock_offset, lock_size / 2 + bar_width2, 0, pi / 2 - clipping_mask_angle);
                cc.closePath();
                cc.fill();

                // Draw ILS Clearance Indicator
                cc.translate(-width2 - bar_width2, 0);
                cc.lineWidth = bar_width;
                cc.strokeStyle = red;
                cc.beginPath(); // top arc start
                cc.arc(0, -lock_offset, lock_size / 2, -pi_slice, pi + pi_slice, true);
                cc.moveTo(0, -lock_size / 2);
                cc.lineTo(0, -height2);
                cc.stroke(); // top arc end
                cc.beginPath(); // bottom arc start
                cc.arc(0, lock_offset, lock_size / 2, pi_slice, pi - pi_slice);
                cc.moveTo(0, lock_size - bar_width);
                cc.lineTo(0, height2);
                cc.stroke();  // bottom arc end

                if (aircraft.isEstablishedOnCourse()) {
                    // Localizer Capture Indicator
                    cc.fillStyle = white;
                    cc.beginPath();
                    cc.arc(0, 0, lock_size / 5, 0, pi * 2);
                    cc.fill(); // Draw Localizer Capture Dot
                }

                cc.translate(width2 + bar_width2, 0);
                // unclear how this works...
                cc.beginPath(); // if removed, white lines appear on top of bottom half of lock case
                cc.stroke(); // if removed, white lines appear on top of bottom half of lock case

                cc.restore();
            }

            // Text
            const gap = 3;          // height of TOTAL vertical space between the rows (0 for touching)
            const lineheight = 4.5; // height of text row (used for spacing basis)
            const row1text = cs;
            const row2text = `${lpad(round(aircraft.altitude * 0.01), 3)} ${lpad(round(aircraft.groundSpeed * 0.1), 2)}`;

            // TODO: remove the if/else in favor of an initial assignment, and update with if condition
            if (aircraft.inside_ctr) {
                cc.fillStyle = this.theme.DATA_BLOCK.IN_RANGE.TEXT;
            } else {
                cc.fillStyle = this.theme.DATA_BLOCK.OUT_OF_RANGE.TEXT;
            }

            if (aircraft.trend === 0) {
                // small dash (symbola font)
                alt_trend_char = String.fromCodePoint(0x2011);
            } else if (aircraft.trend > 0) {
                alt_trend_char = String.fromCodePoint(0x1F851); // up arrow (symbola font)
            } else if (aircraft.trend < 0) {
                alt_trend_char = String.fromCodePoint(0x1F853); // down arrow (symbola font)
            }

            // Draw full datablock text
            cc.textAlign = 'left';
            cc.fillText(row1text, -width2 + paddingLR, -gap / 2 - lineheight);
            cc.fillText(row2text, -width2 + paddingLR, gap / 2 + lineheight);
            // Draw climb/level/descend symbol
            cc.font = '10px symbola'; // change font to the one with extended unicode characters
            cc.textAlign = 'center';
            cc.fillText(alt_trend_char, -width2 + paddingLR + 20.2, gap / 2 + lineheight - 0.25);
            cc.font = BASE_CANVAS_FONT;  // change back to normal font

            cc.restore();
        }
    }

    /**
     * @for CanvasController
     * @method canvas_draw_all_info
     * @param cc
     */
    canvas_draw_all_info(cc) {
        for (let i = 0; i < prop.aircraft.list.length; i++) {
            cc.save();
            this.canvas_draw_info(cc, prop.aircraft.list[i]);
            cc.restore();
        }
    }

    /**
     * @for CanvasController
     * @method canvas_draw_compass
     * @param cc
     */
    canvas_draw_compass(cc) {
        cc.translate(
            calculateMiddle(this.canvas.size.width),
            calculateMiddle(this.canvas.size.height)
        );

        const airport = window.airportController.airport_get();
        const size = 80;
        const size2 = size / 2;
        const padding = 16;
        const dot = 16;
        let windspeed_line;
        let highwind;

        // Shift compass location
        cc.translate(-size2 - padding, -size2 - padding);
        cc.lineWidth = 4;

        // Outer circle
        cc.fillStyle = this.theme.WIND_VANE.OUTER_RING_FILL;
        cc.beginPath();
        cc.arc(0, 0, size2, 0, tau());
        cc.fill();

        // Inner circle
        cc.lineWidth = 1;
        cc.beginPath();
        cc.arc(0, 0, dot / 2, 0, tau());
        cc.strokeStyle = this.theme.WIND_VANE.INNER_RING_STROKE;
        cc.stroke();

        // Wind Value
        cc.fillStyle = this.theme.WIND_VANE.WIND_SPEED_TEXT;
        cc.textAlign = 'center';
        cc.textBaseline = 'center';
        cc.font = '9px monoOne, monospace';
        cc.fillText(airport.wind.speed, 0, 3.8);
        cc.font = 'bold 10px monoOne, monospace';

        // Wind line
        if (airport.wind.speed > 8) {
            windspeed_line = airport.wind.speed / 2;
            highwind = true;
        } else {
            windspeed_line = airport.wind.speed;
            highwind = false;
        }

        cc.save();
        cc.translate(
            -dot / 2 * sin(airport.wind.angle),
            dot / 2 * cos(airport.wind.angle)
        );
        cc.beginPath();
        cc.moveTo(0, 0);
        cc.rotate(airport.wind.angle);
        cc.lineTo(0, extrapolate_range_clamp(0, windspeed_line, 15, 0, size2 - dot));

        // TODO: simplify. replace with initial assignment and re-assignment in if condition
        // Color wind line red for high-wind
        if (highwind) {
            cc.strokeStyle = this.theme.WIND_VANE.DIRECTION_LINE_GUSTY;
        } else {
            cc.strokeStyle = this.theme.WIND_VANE.DIRECTION_LINE;
        }

        cc.lineWidth = 2;
        cc.stroke();
        cc.restore();
        cc.fillStyle = this.theme.WIND_VANE.WIND_SPEED_TEXT;
        cc.textAlign = 'center';
        cc.textBaseline = 'top';

        for (let i = 90; i <= 360; i += 90) {
            cc.rotate(degreesToRadians(90));

            let angle;
            if (i === 90) {
                angle = `0${i}`;
            } else {
                angle = i;
            }

            cc.save();
            cc.fillText(angle, 0, -size2 + 4);
            cc.restore();
        }
    }

    /**
     * Draw circular airspace border
     *
     * @for CanvasController
     * @method anvas_draw_ctr
     * @param cc
     */
    canvas_draw_ctr(cc) {
        // Draw a gentle fill color with border within the bounds of the airport's ctr_radius
        cc.strokeStyle = this.theme.AIRSPACE_PERIMETER;
        cc.fillStyle = this.theme.AIRSPACE_FILL;
        cc.beginPath();
        cc.arc(0, 0, window.airportController.airport_get().ctr_radius * prop.ui.scale, 0, tau());
        cc.fill();
        cc.stroke();
    }

    /**
     * Draw polygonal airspace border
     *
     * @for CanvasController
     * @method anvas_draw_airspace_border
     * @param cc
     */
    canvas_draw_airspace_border(cc) {
        const airport = window.airportController.airport_get();
        if (!airport.airspace) {
            this.canvas_draw_ctr(cc);
        }

        // style
        cc.strokeStyle = this.theme.AIRSPACE_PERIMETER;
        cc.fillStyle = this.theme.AIRSPACE_FILL;

        // draw airspace
        for (let i = 0; i < airport.airspace.length; i++) {
            const poly = $.map(airport.perimeter.poly, (v) => {
                return [v.relativePosition];
            });

            this.canvas_draw_poly(cc, poly);
            cc.clip();
        }
    }

    /**
     * @for CanvasController
     * @method canvas_draw_fancy_rings
     * @param cc
     * @param fix_origin
     * @param fix1
     * @param fix2
     */
    canvas_draw_fancy_rings(cc, fix_origin, fix1, fix2) {
        const airport = window.airportController.airport_get();
        const origin = airport.getFixPosition(fix_origin);
        const f1 = airport.getFixPosition(fix1);
        const f2 = airport.getFixPosition(fix2);
        const minDist = Math.min(distance2d(origin, f1), distance2d(origin, f2));
        const halfPI = Math.PI / 2;
        const extend_ring = degreesToRadians(10);
        const start_angle = Math.atan2(f1[0] - origin[0], f1[1] - origin[1]) - halfPI - extend_ring;
        const end_angle = Math.atan2(f2[0] - origin[0], f2[1] - origin[1]) - halfPI + extend_ring;
        const x = round(window.uiController.km_to_px(origin[0])) + this.canvas.panX;
        const y = -round(window.uiController.km_to_px(origin[1])) + this.canvas.panY;
        // 5NM = 9.27km
        const radius = 9.27;

        for (let i = 0; i < 4; i++) {
            cc.beginPath();
            cc.arc(
                x,
                y,
                window.uiController.km_to_px(minDist - (i * radius)),
                start_angle, end_angle
            );

            cc.stroke();
        }
    }


    /**
     * @for CanvasController
     * @method canvas_draw_engm_range_rings
     * @param cc
     */
    // Draw range rings for ENGM airport to assist in point merge
    canvas_draw_engm_range_rings(cc) {
        cc.strokeStyle = this.theme.RANGE_RING_COLOR;
        cc.setLineDash([3, 6]);

        this.canvas_draw_fancy_rings(cc, 'BAVAD', 'GM428', 'GM432');
        this.canvas_draw_fancy_rings(cc, 'TITLA', 'GM418', 'GM422');
        this.canvas_draw_fancy_rings(cc, 'INSUV', 'GM403', 'GM416');
        this.canvas_draw_fancy_rings(cc, 'VALPU', 'GM410', 'GM402');
    }

    /**
     * @for CanvasController
     * @method canvas_draw_range_rings
     * @param cc
     */
    canvas_draw_range_rings(cc) {
        const airport = window.airportController.airport_get();
        // convert input param from nm to km
        const rangeRingRadius = km(airport.rr_radius_nm);

        // Fill up airport's ctr_radius with rings of the specified radius
        for (let i = 1; i * rangeRingRadius < airport.ctr_radius; i++) {
            cc.beginPath();
            cc.linewidth = 1;
            cc.arc(0, 0, rangeRingRadius * prop.ui.scale * i, 0, tau());
            cc.strokeStyle = this.theme.RANGE_RING_COLOR;
            cc.stroke();
        }
    }

    /**
     * @for CanvasController
     * @method canvas_draw_poly
     * @param cc
     * @param poly
     */
    canvas_draw_poly(cc, poly) {
        cc.beginPath();

        _forEach(poly, (singlePoly, v) => {
            cc.lineTo(
                window.uiController.km_to_px(singlePoly[0]),
                -window.uiController.km_to_px(singlePoly[1])
            );
        });

        cc.closePath();
        cc.stroke();
        cc.fill();
    }

    /**
     * @for CanvasController
     * @method canvas_draw_terrain
     * @param cc
     */
    canvas_draw_terrain(cc) {
        if (!this.canvas.draw_terrain) {
            return;
        }

        // FIXME: Does this even end up getting used? Convert to use of `this.theme`
        cc.strokeStyle = COLOR.WHITE_04;
        cc.fillStyle = COLOR.WHITE_02;
        cc.lineWidth = clamp(0.5, (prop.ui.scale / 10), 2);
        cc.lineJoin = 'round';

        const airport = window.airportController.airport_get();
        let max_elevation = 0;

        cc.save();
        cc.translate(this.canvas.panX, this.canvas.panY);

        $.each(airport.terrain || [], (elevation, terrainLevel) => {
            max_elevation = Math.max(max_elevation, elevation);
            const color = `rgba(${prop.ui.terrain.COLOR[elevation]}, `;

            cc.strokeStyle = `${color} ${prop.ui.terrain.BORDER_OPACITY})`;
            cc.fillStyle = `${color} ${prop.ui.terrain.FILL_OPACITY})`;

            _forEach(terrainLevel, (terrainGroup) => {
                cc.beginPath();

                _forEach(terrainGroup, (terrainItem) => {
                    // TODO: should this be a for/in? is it an array?
                    _forEach(terrainItem, (value, index) => {
                        // Loose equals is important here.
                        if (index === 0) {
                            cc.moveTo(
                                window.uiController.km_to_px(terrainItem[index][0]),
                                -window.uiController.km_to_px(terrainItem[index][1])
                            );
                        }

                        cc.lineTo(
                            window.uiController.km_to_px(terrainItem[index][0]),
                            -window.uiController.km_to_px(terrainItem[index][1])
                        );
                    });

                    cc.closePath();
                });

                cc.fill();
                cc.stroke();
            });
        });

        cc.restore();

        if (max_elevation === 0) {
            return;
        }

        const offset = 10;
        const width = this.canvas.size.width;
        const height = this.canvas.size.height;
        const box_width = 30;
        const box_height = 5;

        cc.font = BASE_CANVAS_FONT;
        cc.lineWidth = 1;

        for (let i = 1000; i <= max_elevation; i += 1000) {
            cc.save();
            // translate coordinates for every block to not use these X & Y twice in rect and text
            // .5 in X and Y coordinates are used to make 1px rectangle fit exactly into 1 px
            // and not be blurred
            cc.translate(
                width / 2 - 140.5 - (max_elevation - i) / 1000 * (box_width + 1),
                -height / 2 + offset + 0.5
            );
            cc.beginPath();
            cc.rect(0, 0, box_width - 1, box_height);
            cc.closePath();

            // in the map, terrain of higher levels has fill of all the lower levels
            // so we need to fill it below exactly as in the map
            for (let j = 0; j <= i; j += 1000) {
                cc.fillStyle = `rgba(${prop.ui.terrain.COLOR[j]}, ${prop.ui.terrain.FILL_OPACITY})`;
                cc.fill();
            }

            cc.strokeStyle = `rgba(${prop.ui.terrain.COLOR[i]}, ${prop.ui.terrain.BORDER_OPACITY})`;
            cc.stroke();

            // write elevation signs only for the outer elevations
            if (i === max_elevation || i === 1000) {
                cc.fillStyle = this.theme.COMPASS_TEXT;
                cc.textAlign = 'center';
                cc.textBaseline = 'top';
                cc.fillText(`${i}'`, box_width / 2 + 0.5, offset + 2);
            }

            cc.restore();
        }
    }

    /**
     * @for CanvasController
     * @method canvas_draw_restricted
     * @param cc
     */
    canvas_draw_restricted(cc) {
        if (!this.canvas.draw_restricted) {
            return;
        }

        cc.strokeStyle = this.theme.RESTRICTED_AIRSPACE;
        cc.lineWidth = Math.max(prop.ui.scale / 3, 2);
        cc.lineJoin = 'round';
        cc.font = BASE_CANVAS_FONT;

        const airport = window.airportController.airport_get();

        cc.save();
        cc.translate(this.canvas.panX, this.canvas.panY);

        _forEach(airport.restricted_areas, (area) => {
            cc.fillStyle = 'transparent';
            this.canvas_draw_poly(cc, area.coordinates);

            // FIXME: Is the restricted airspace EVER filled???
            cc.fillStyle = this.theme.RESTRICTED_AIRSPACE;
            cc.textAlign = 'center';
            cc.textBaseline = 'top';

            const height = (area.height === Infinity ? 'UNL' : 'FL' + Math.ceil(area.height / 1000) * 10);
            let height_shift = 0;

            if (area.name) {
                height_shift = -12;

                cc.fillText(
                    area.name,
                    round(window.uiController.km_to_px(area.center[0])),
                    -round(window.uiController.km_to_px(area.center[1]))
                );
            }

            cc.fillText(
                height,
                round(window.uiController.km_to_px(area.center[0])),
                height_shift - round(window.uiController.km_to_px(area.center[1]))
            );
        });

        cc.restore();
    }

    /**
     * @for CanvasController
     * @method canvas_draw_videoMap
     * @param cc
     */
    canvas_draw_videoMap(cc) {
        if (!_has(window.airportController.airport_get(), 'maps')) {
            return;
        }

        cc.strokeStyle = this.theme.VIDEO_MAP;
        cc.lineWidth = prop.ui.scale / 15;
        cc.lineJoin = 'round';
        cc.font = BASE_CANVAS_FONT;

        const airport = window.airportController.airport_get();
        const map = airport.maps.base;

        cc.save();
        cc.translate(this.canvas.panX, this.canvas.panY);

        _forEach(map, (mapItem, i) => {
            cc.moveTo(window.uiController.km_to_px(mapItem[0]), -window.uiController.km_to_px(mapItem[1]));
            // cc.beginPath();
            cc.lineTo(window.uiController.km_to_px(mapItem[2]), -window.uiController.km_to_px(mapItem[3]));
        });

        cc.stroke();
        cc.restore();
    }

    /** Draws crosshairs that point to the currently translated location

    /**
     * @for CanvasController
     * @method canvas_draw_crosshairs
     * @param cc
     */
    canvas_draw_crosshairs(cc) {
        cc.save();
        cc.strokeStyle = this.theme.CROSSHAIR_STROKE;
        cc.lineWidth = 3;
        cc.beginPath();
        cc.moveTo(-10, 0);
        cc.lineTo(10, 0);
        cc.stroke();
        cc.beginPath();
        cc.moveTo(0, -10);
        cc.lineTo(0, 10);
        cc.stroke();
        cc.restore();
    }

    /**
     * Draw the compass around the scope edge
     *
     * @for CanvasController
     * @method canvas_draw_directions
     * @param cc
     */
    canvas_draw_directions(cc) {
        if (window.gameController.game_paused()) {
            return;
        }

        const callsign = prop.input.callsign.toUpperCase();
        if (callsign.length === 0) {
            return;
        }

        // Get the selected aircraft.
        const aircraft = _filter(prop.aircraft.list, (p) => {
            return p.matchCallsign(callsign) && p.isVisible();
        })[0];

        if (!aircraft) {
            return;
        }

        const pos = this.to_canvas_pos(aircraft.relativePosition);
        const rectPos = [0, 0];
        const rectSize = [this.canvas.size.width, this.canvas.size.height];

        cc.save();
        cc.strokeStyle = this.theme.COMPASS_HASH;
        cc.fillStyle = this.theme.COMPASS_TEXT;
        cc.textAlign = 'center';
        cc.textBaseline = 'middle';

        for (let alpha = 0; alpha < 360; alpha++) {
            const dir = [
                sin(degreesToRadians(alpha)),
                -cos(degreesToRadians(alpha))
            ];

            const p = positive_intersection_with_rect(pos, dir, rectPos, rectSize);

            if (p) {
                const markLen = (alpha % 5 === 0 ?
                    (alpha % 10 === 0
                        ? 16
                        : 12)
                    : 8
                );
                const markWeight = (alpha % 30 === 0
                    ? 2
                    : 1
                );

                const dx = -markLen * dir[0];
                const dy = -markLen * dir[1];

                cc.lineWidth = markWeight;
                cc.beginPath();
                cc.moveTo(p[0], p[1]);

                const markX = p[0] + dx;
                const markY = p[1] + dy;

                cc.lineTo(markX, markY);
                cc.stroke();

                if (alpha % 10 === 0) {
                    cc.font = (alpha % 30 === 0
                        ? 'bold 10px monoOne, monospace'
                        : BASE_CANVAS_FONT);

                    const text = '' + alpha;
                    const textWidth = cc.measureText(text).width;

                    cc.fillText(
                        text,
                        markX - dir[0] * (textWidth / 2 + 4),
                        markY - dir[1] * 7);
                }
            }
        }

        cc.restore();
    }

    /**
     * @for CanvasController
     * @method to_canvas_
     * @param pos {}
     */
    to_canvas_pos(pos) {
        return [
            this.canvas.size.width / 2 + this.canvas.panX + km(pos[0]),
            this.canvas.size.height / 2 + this.canvas.panY - km(pos[1])
        ];
    }

    /**
     * Center a point in the view
     *
     * Used only for centering aircraft, this accepts
     * the x,y of an aircrafts relativePosition
     *
     * @for CanvasController
     * @method _onCenterPointInView
     * @param x {number}    relativePosition.x
     * @param y {number}    relativePosition.y
     */
    _onCenterPointInView = ({ x, y }) => {
        this.canvas.panX = 0 - round(window.uiController.km_to_px(x));
        this.canvas.panY = round(window.uiController.km_to_px(y));
        this.dirty = true;
    };
}<|MERGE_RESOLUTION|>--- conflicted
+++ resolved
@@ -2,11 +2,8 @@
 import _cloneDeep from 'lodash/cloneDeep';
 import _forEach from 'lodash/forEach';
 import _has from 'lodash/has';
-<<<<<<< HEAD
 import _filter from 'lodash/filter';
-=======
 import EventBus from '../lib/EventBus';
->>>>>>> f784cf94
 import {
     degreesToRadians,
     km,
