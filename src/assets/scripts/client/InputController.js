/* eslint-disable camelcase, no-mixed-operators, object-shorthand, no-undef, expected-return*/
import $ from 'jquery';
import _has from 'lodash/has';
import _includes from 'lodash/includes';
import AirportController from './airport/AirportController';
import EventBus from './lib/EventBus';
import GameController from './game/GameController';
import UiController from './UiController';
import AircraftCommandParser from './parsers/aircraftCommandParser/AircraftCommandParser';
import ScopeCommandModel from './parsers/scopeCommandParser/ScopeCommandModel';
import { clamp } from './math/core';
import { EVENT } from './constants/eventNames';
import { GAME_OPTION_NAMES } from './constants/gameOptionConstants';
import { INVALID_NUMBER } from './constants/globalConstants';
import {
    COMMAND_CONTEXT,
    KEY_CODES,
    MOUSE_EVENT_CODE,
    PARSED_COMMAND_NAME
} from './constants/inputConstants';
import { SELECTORS } from './constants/selectors';

// Temporary const declaration here to attach to the window AND use as internal propert
const input = {};

/**
 * @class InputController
 */
export default class InputController {
    /**
     * @constructor
     * @param $element {JQuery|HTML Element}
     * @param aircraftCommander {AircraftCommander}
     * @param uiController {UiController}
     * @param scopeModel {ScopeModel}
     * @param tutorialView {TutorialView}
     */
    constructor($element, aircraftCommander, aircraftController, scopeModel, tutorialView) {
        this.$element = $element;
        this.$body = null;
        this.$window = null;
        this.$commandInput = null;
        this.$canvases = null;
        this.$sidebar = null;

        this._eventBus = EventBus;
        this._aircraftCommander = aircraftCommander;
        this._aircraftController = aircraftController;
        this._scopeModel = scopeModel;
        this._tutorialView = tutorialView;


        prop.input = input;
        this.input = input;
        this.input.command = '';
        this.input.callsign = '';
        this.input.data = '';
        this.input.history = [];
        this.input.history_item = null;
        this.input.click = [0, 0];
        this.input.positions = '';
        this.input.mouseDelta = [0, 0];
        this.input.mouseDown = [0, 0];
        this.input.isMouseDown = false;
        this.commandBarContext = COMMAND_CONTEXT.AIRCRAFT;

        this._init()
            .enable();
    }

    /**
     * @for InputController
     * @method _init
     */
    _init() {
        this.$body = this.$element[0];
        this.$window = $(window);
        this.$commandInput = this.$element.find(SELECTORS.DOM_SELECTORS.COMMAND);
        this.$canvases = this.$element.find(SELECTORS.DOM_SELECTORS.CANVASES);
        this.$sidebar = this.$element.find(SELECTORS.DOM_SELECTORS.SIDEBAR);

        return this;
    }

    /**
<<<<<<< HEAD
     * @for InputController
     * @method setupHandlers
     */
    setupHandlers() {
        return this;
    }

    /**
=======
     * Enable all event handlers
     *
>>>>>>> 542b1232
     * @for InputController
     * @method enable
     */
    enable() {
        this.$window.on('keydown', (event) => this.onKeydownHandler(event));
        this.$commandInput.on('input', (event) => this.onCommandInputChangeHandler(event));
        // TODO: these are non-standard events and will be deprecated soon. this should be moved
        // over to the `wheel` event. This should also be moved over to `.on()` instead of `.bind()`
        // https://developer.mozilla.org/en-US/docs/Web/Events/wheel
        // this.$commandInput.on('DOMMouseScroll mousewheel', (event) => this.onMouseScrollHandler(event));
        this.$canvases.bind('DOMMouseScroll mousewheel', (event) => this.onMouseScrollHandler(event));
        this.$canvases.on('mousemove', (event) => this.onMouseMoveHandler(event));
        this.$canvases.on('mouseup', (event) => this.onMouseUpHandler(event));
        this.$canvases.on('mousedown', (event) => this.onMouseDownHandler(event));
        this.$body.addEventListener('contextmenu', (event) => event.preventDefault());

        // TODO: Fix this
        this._eventBus.on(EVENT.STRIP_CLICK, this.selectAircraftByCallsign);

        return this;
    }

    /**
     * Disable all event handlers and destroy the instance
     *
     * @for InputController
     * @method disable
     */
    disable() {
        this.$window.off('keydown', (event) => this.onKeydownHandler(event));
        this.$commandInput.off('input', (event) => this.onCommandInputChangeHandler(event));
        // uncomment only after `.on()` for this event has been implemented.
        // this.$commandInput.off('DOMMouseScroll mousewheel', (event) => this.onMouseScrollHandler(event));
        this.$canvases.off('mousemove', (event) => this.onMouseMoveHandler(event));
        this.$canvases.off('mouseup', (event) => this.onMouseUpHandler(event));
        this.$canvases.off('mousedown', (event) => this.onMouseDownHandler(event));
        this.$body.removeEventListener('contextmenu', (event) => event.preventDefault());

        this._eventBus.off(EVENT.STRIP_CLICK, this.selectAircraftByCallsign);

        return this.destroy();
    }

    /**
     * @for InputController
     * @method destroy
     */
    destroy() {
        this.$element = null;
        this.$body = null;
        this.$window = null;
        this.$commandInput = null;
        this.$canvases = null;
        this.$sidebar = null;

        this.input = input;
        this.input.command = '';
        this.input.callsign = '';
        // this.input.data = '';
        this.input.history = [];
        this.input.history_item = null;
        this.input.click = [0, 0];
        this.input.positions = '';
        this.input.mouseDelta = [0, 0];
        this.input.mouseDown = [0, 0];
        this.input.isMouseDown = false;

        return this;
    }

    /**
     * @for InputController
     * @method input_init_pre
     */
    input_init_pre() {
        // TODO: these prop properties can be removed except for `this.input`
        this.input = input;
        this.input.command = '';
        this.input.callsign = '';
        this.input.data = '';
        this.input.history = [];
        this.input.history_item = null;
        this.input.click = [0, 0];
        this.input.positions = '';
        this.input.mouseDelta = [0, 0];
        this.input.mouseDown = [0, 0];
        this.input.isMouseDown = false;
    }

    // TODO: The tutorial should be moved to the UiController, and then this can be removed
    /**
     * Close all open dialogs and return focus to the command bar
     *
     * @for InputController
     * @method closeAllDialogs
     */
    closeAllDialogs() {
        if (prop.tutorial.open) {
            this._tutorialView.tutorial_close();
        }

        UiController.closeAllDialogs();
    }

    /**
     * @for InputController
     * @method onMouseScrollHandler
     * @param event {jquery Event}
     */
    onMouseScrollHandler(event) {
        if (event.originalEvent.wheelDelta > 0 || event.originalEvent.detail < 0) {
            UiController.ui_zoom_in();
        } else {
            UiController.ui_zoom_out();
        }
    }

    /**
     * @for InputController
     * @method onMouseMoveHandler
     * @param event {jquery Event}
     */
    onMouseMoveHandler(event) {
        if (!this.input.isMouseDown) {
            return this;
        }

        this.input.mouseDelta = [
            event.pageX - this.input.mouseDown[0],
            event.pageY - this.input.mouseDown[1]
        ];

        this._eventBus.trigger(EVENT.PAN_VIEWPORT, event, this.input.mouseDelta);
    }

    /**
     * @for InputController
     * @method onMouseUpHandler
     * @param event {jquery Event}
     */
    onMouseUpHandler(event) {
        this.input.isMouseDown = false;

        // TODO: Do something with this event or stop collecting it; it causes lint errors
        return event;
    }

    /**
     * @for InputController
     * @method onMouseDownHandler
     * @param event {jquery Event}
     */
    onMouseDownHandler(event) {
        event.preventDefault();

        // TODO: This should use a switch on `event.which` instead of `if/else if`
        if (event.which === MOUSE_EVENT_CODE.MIDDLE_PRESS) {
            UiController.ui_zoom_reset();
        } else if (event.which === MOUSE_EVENT_CODE.RIGHT_PRESS) {
            // Record mouse down position for panning
            this.input.mouseDown = [
                event.pageX - prop.canvas.panX,
                event.pageY - prop.canvas.panY
            ];
            this.input.isMouseDown = true;
        } else if (event.which === MOUSE_EVENT_CODE.LEFT_PRESS) {
            // Aircraft label selection
            let position = [event.pageX, -event.pageY];
            position[0] -= prop.canvas.size.width / 2;
            position[1] += prop.canvas.size.height / 2;

            const [aircraftModel, distanceFromPosition] = this._aircraftController.aircraft_get_nearest([
                UiController.px_to_km(position[0] - prop.canvas.panX),
                UiController.px_to_km(position[1] + prop.canvas.panY)
            ]);

            if (distanceFromPosition > UiController.px_to_km(50)) {
                this.selectAircraft();
            } else if (this.commandBarContext === COMMAND_CONTEXT.SCOPE) {
                const newCommandValue = `${this.$commandInput.val()} ${aircraftModel.callsign}`;
                this.input.command = newCommandValue;

                this.$commandInput.val(newCommandValue);
                this.processCommand();
            } else if (aircraftModel) {
                this.selectAircraft(aircraftModel);
            }

            position = [
                UiController.px_to_km(position[0]),
                UiController.px_to_km(position[1])
            ];

            position[0] = parseFloat(position[0].toFixed(2));
            position[1] = parseFloat(position[1].toFixed(2));
            this.input.positions += `[${position.join(',')}]`;

            return false;
        }
    }

    // TODO: Is this really needed??
    /**
     * @for InputController
     * @method onCommandInputChangeHandler
     */
    onCommandInputChangeHandler() {
        this.input.command = this.$commandInput.val();
    }

    /**
     * @for InputController
     * @method selectAircraft
     * @param aircraftModel {AircraftModel}
     */
    selectAircraft = (aircraftModel) => {
        if (!aircraftModel) {
            // TODO: Refactor out the prop
            // using `prop` here so CanvasController knows which aircraft is selected
            prop.input.callsign = '';
            prop.input.command = '';
            this.input.callsign = '';
            this.input.command = '';
            this.$commandInput.val('');
            this._eventBus.trigger(EVENT.DESELECT_ACTIVE_STRIP_VIEW, {});

            return;
        }

<<<<<<< HEAD
        this.input.callsign = match[1];
        this._eventBus.trigger(EVENT.MARK_CANVAS_DIRTY);

        // TODO: this looks like it should happen in the `AircraftController`
        for (let i = 0; i < this._aircraftController.aircraft.list.length; i++) {
            const aircraft = this._aircraftController.aircraft.list[i];

            if (aircraft.matchCallsign(this.input.callsign)) {
                this._aircraftController.onSelectAircraftStrip(aircraft);

                break;
            }
        }
    }

    /**
     * @for InputController
     * @method onCommandInputChangeHandler
     */
    onCommandInputChangeHandler() {
        this.tab_completion_reset();

        this.input.command = this.$commandInput.val();

        this.input_parse();
    }
=======
        // TODO: Refactor out the prop
        // using `prop` here so CanvasController knows which aircraft is selected
        prop.input.callsign = aircraftModel.callsign;
        prop.input.command = '';
        this.input.callsign = aircraftModel.callsign;
        this.input.command = '';
        this.$commandInput.val(`${aircraftModel.callsign} `);
        this._eventBus.trigger(EVENT.SELECT_STRIP_VIEW_FROM_DATA_BLOCK, aircraftModel);
    };
>>>>>>> 542b1232

    /**
     * Select aircraft by callsign
     *
     * @for InputController
     * @method selectAircraftByCallsign
     * @param callsign {string}
     */
    selectAircraftByCallsign = (callsign) => {
        const aircraftModel = this._aircraftController.findAircraftByCallsign(callsign);

        this.selectAircraft(aircraftModel);
    }

    /**
     * @for InputController
     * @method onKeydownHandler
     */
    onKeydownHandler(event) {
        const currentCommandInputValue = this.$commandInput.val();

        // TODO: this swtich can be simplified, there is a lot of repetition here
        switch (event.which) {
            case KEY_CODES.BAT_TICK:
                this.$commandInput.val(`${currentCommandInputValue}\` `);
                event.preventDefault();
                this.onCommandInputChangeHandler();

                break;
            case KEY_CODES.ENTER:
                this.processCommand();

                break;
            case KEY_CODES.PAGE_UP:
                this.selectPreviousAircraft();
                event.preventDefault();

                break;
            case KEY_CODES.PAGE_DOWN:
                this.selectNextAircraft();
                event.preventDefault();

                break;
            case KEY_CODES.LEFT_ARROW:
                if (this._isArrowControlMethod()) {
                    this.$commandInput.val(`${currentCommandInputValue} t l `);
                    event.preventDefault();
                    this.onCommandInputChangeHandler();
                }

                break;
            case KEY_CODES.UP_ARROW:
                if (this._isArrowControlMethod()) {
                    this.$commandInput.val(`${currentCommandInputValue} c `);
                    event.preventDefault();
                    this.onCommandInputChangeHandler();
                } else {
                    this.selectPreviousAircraft();
                    event.preventDefault();
                }

                break;
            case KEY_CODES.RIGHT_ARROW:
                if (this._isArrowControlMethod()) {
                    this.$commandInput.val(`${currentCommandInputValue} t r `);
                    event.preventDefault();
                    this.onCommandInputChangeHandler();
                }

                break;
            case KEY_CODES.DOWN_ARROW:
                if (this._isArrowControlMethod()) {
                    this.$commandInput.val(`${currentCommandInputValue} d `);
                    event.preventDefault();
                    this.onCommandInputChangeHandler();
                } else {
                    this.selectPreviousAircraft();
                    event.preventDefault();
                }

                break;
            case KEY_CODES.MULTIPLY:
                this.$commandInput.val(`${currentCommandInputValue} \u2B50 `);
                event.preventDefault();
                this.onCommandInputChangeHandler();

                break;
            case KEY_CODES.ADD:
                this.$commandInput.val(`${currentCommandInputValue} + `);
                event.preventDefault();
                this.onCommandInputChangeHandler();

                break;
            case KEY_CODES.EQUALS: // mac + (actually `=`)
                this.$commandInput.val(`${currentCommandInputValue} + `);
                event.preventDefault();
                this.onCommandInputChangeHandler();

                break;
            case KEY_CODES.SUBTRACT:
                this.$commandInput.val(`${currentCommandInputValue} - `);
                event.preventDefault();
                this.onCommandInputChangeHandler();

                break;
            case KEY_CODES.DASH: // mac -
                this.$commandInput.val(`${currentCommandInputValue} - `);
                event.preventDefault();
                this.onCommandInputChangeHandler();

                break;
            case KEY_CODES.DIVIDE:
                this.$commandInput.val(`${currentCommandInputValue} takeoff `);
                event.preventDefault();
                this.onCommandInputChangeHandler();

                break;
            case KEY_CODES.TAB:
                this.$commandInput.val('');
                event.preventDefault();
                this._toggleCommandBarContext();

                break;
            case KEY_CODES.ESCAPE: {
                this.closeAllDialogs();

                if (!_includes(currentCommandInputValue, this.input.callsign) ||
                    currentCommandInputValue.trim() === this.input.callsign
                ) {
                    this.selectAircraft();

                    return;
                }

                this.$commandInput.val(`${this.input.callsign} `);

                return;
            }
            default:
                this.$commandInput.focus();
        }
    }

    /**
     * @for InputController
     * @method input_history_clamp
     */
    input_history_clamp() {
        this.input.history_item = clamp(0, this.input.history_item, this.input.history.length - 1);
    }

    /**
     * @for InputController
     * @method selectPreviousAircraft
     */
    selectPreviousAircraft() {
        if (this.input.history.length === 0) {
            return;
        }

        if (this.input.history_item == null) {
            this.input.history.unshift(this.input.command);
            this.input.history_item = 0;
        }

        this.input.history_item += 1;
        this.input_history_clamp();

        const callsign = this.input.history[this.input.history_item];
        const aircraftModel = this._aircraftController.findAircraftByCallsign(callsign);

        this.selectAircraft(aircraftModel);
        this.onCommandInputChangeHandler();
    }

    /**
     * @for InputController
     * @method selectNextAircraft
     */
    selectNextAircraft() {
        if (this.input.history.length === 0 || !this.input.history_item) {
            return;
        }

        this.input.history_item -= 1;

        if (this.input.history_item <= 0) {
            this.$commandInput.val(this.input.history[0]);

            this.onCommandInputChangeHandler();

            this.input.history.splice(0, 1);
            this.input.history_item = null;

            return;
        }

        this.input_history_clamp();

        const callsign = this.input.history[this.input.history_item];
        const aircraftModel = this._aircraftController.findAircraftByCallsign(callsign);

        this.selectAircraft(aircraftModel);
        this.onCommandInputChangeHandler();
    }

    /**
     * Encapsulation of repeated boolean logic
     *
     * @for InputController
     * @method _isArrowControlMethod
     * @return {boolean}
     */
    _isArrowControlMethod() {
        return GameController.game.option.getOptionByName(GAME_OPTION_NAMES.CONTROL_METHOD) === 'arrows';
    }

    /**
     * Toggle command bar between aircraft commands and scope commands
     *
     * @for InputController
     * @method _toggleCommandBarContext
     */
    _toggleCommandBarContext() {
        switch (this.commandBarContext) {
            case COMMAND_CONTEXT.AIRCRAFT:
                this.commandBarContext = COMMAND_CONTEXT.SCOPE;
                this.$commandInput.attr('placeholder', 'enter scope command');
                this.$commandInput.css({ color: 'red' });

                return;
            case COMMAND_CONTEXT.SCOPE:
                this.commandBarContext = COMMAND_CONTEXT.AIRCRAFT;
                this.$commandInput.attr('placeholder', 'enter aircraft command');
                this.$commandInput.css({ color: 'white' });

                return;
            default:
                return;
        }
    }

    /**
     * Process the command currently in the command bar
     *
     * @for InputController
     * @method processCommand
     * @return {array} [success of operation, response]
     */
    processCommand() {
        let response = [];

        if (this.commandBarContext === COMMAND_CONTEXT.AIRCRAFT) {
            response = this.processAircraftCommand();
        } else if (this.commandBarContext === COMMAND_CONTEXT.SCOPE) {
            response = this.processScopeCommand();
        }

        this.selectAircraft();

        return response;
    }

    /**
     * Process user command to be applied to an aircraft
     *
     * @for InputController
     * @method processAircraftCommand
     */
    processAircraftCommand() {
        //     this.input.history.unshift(this.input.callsign);
        //     this.$commandInput.val('');
        //     this.input.command = '';

        let aircraftCommandParser;
        // this could use $commandInput.val() as an alternative
        const userCommand = this.input.command.trim().toLowerCase();

        // Using try/catch here very much on purpose. the `AircraftCommandParser` will throw when it encounters any kind
        // of error; invalid length, validation, parse, etc. Here we catch those errors, log them to the screen
        // and then throw them all at once
        try {
            aircraftCommandParser = new AircraftCommandParser(userCommand);
        } catch (error) {
            UiController.ui_log('Command not understood');

            throw error;
        }

        if (aircraftCommandParser.command !== 'transmit') {
            return this.processSystemCommand(aircraftCommandParser);
        }

        this.input.history.unshift(this.input.callsign);
        this.input.history_item = null;

        return this.processTransmitCommand(aircraftCommandParser);
    }

    /**
     * Process user command to be applied to the user's scope
     *
     * @for InputController
     * @method processScopeCommand
     */
    processScopeCommand() {
        let scopeCommandModel;
        const userCommand = this.input.command.trim().toLowerCase();

        try {
            scopeCommandModel = new ScopeCommandModel(userCommand);
        } catch (error) {
            UiController.ui_log('ERROR: BAD SYNTAX');

            throw error;
        }

        const [successful, response] = this._scopeModel.runScopeCommand(scopeCommandModel);
        const isWarning = !successful;

        UiController.ui_log(response, isWarning);
    }

    /**
     * @for InputController
     * @method processSystemCommand
     * @param aircraftCommandParser {AircraftCommandParser}
     * @return {boolean}
     */
    processSystemCommand(aircraftCommandParser) {
        switch (aircraftCommandParser.command) {
            case PARSED_COMMAND_NAME.VERSION:
                UiController.ui_log(`Air Traffic Control simulator version ${prop.version}`);

                return true;

            case PARSED_COMMAND_NAME.TUTORIAL:
                this._tutorialView.tutorial_toggle();

                return true;

            case PARSED_COMMAND_NAME.AUTO:
                // TODO: does this function exist anywhere?
                // aircraft_toggle_auto();
                //
                // if (this._aircraftController.aircraft.auto.enabled) {
                //     UiController.ui_log('automatic controller ENGAGED');
                // } else {
                //     UiController.ui_log('automatic controller OFF');
                // }

                return true;

            case PARSED_COMMAND_NAME.PAUSE:
                GameController.game_pause_toggle();

                return true;

            case PARSED_COMMAND_NAME.TIMEWARP:
                if (aircraftCommandParser.args) {
                    GameController.game.speedup = aircraftCommandParser.args[0];
                } else {
                    GameController.game_timewarp_toggle();
                }

                return true;

            case PARSED_COMMAND_NAME.CLEAR:
                localStorage.clear();
                location.reload();

                break;
            case PARSED_COMMAND_NAME.AIRPORT: {
                // TODO: it may be better to do this in the parser
                const airportIcao = aircraftCommandParser.args[0];

                if (_has(AirportController.airports, airportIcao)) {
                    AirportController.airport_set(airportIcao);
                }

                return true;
            }
            case PARSED_COMMAND_NAME.RATE:
                // TODO: is this if even needed?
                if (aircraftCommandParser.args) {
                    GameController.game.frequency = aircraftCommandParser.args;
                }

                return true;
            default:
                return true;
        }
    }

    /**
     * @for InputController
     * @method processTransmitCommand
     * @param aircraftCommandParser {AircraftCommandParser}
     * @return {boolean}
     */
    processTransmitCommand(aircraftCommandParser) {
        // TODO: abstract the aircraft callsign matching
        let matches = 0;
        let match = INVALID_NUMBER;

        for (let i = 0; i < this._aircraftController.aircraft.list.length; i++) {
            const aircraft = this._aircraftController.aircraft.list[i];

            if (aircraft.matchCallsign(aircraftCommandParser.callsign)) {
                matches += 1;
                match = i;
            }
        }

        if (matches > 1) {
            UiController.ui_log('multiple aircraft match the callsign, say again');

            return true;
        }

        if (match === INVALID_NUMBER) {
            UiController.ui_log('no such aircraft, say again');

            return true;
        }

        const aircraft = this._aircraftController.aircraft.list[match];

        return this._aircraftCommander.runCommands(aircraft, aircraftCommandParser.args);
    }
}<|MERGE_RESOLUTION|>--- conflicted
+++ resolved
@@ -83,7 +83,6 @@
     }
 
     /**
-<<<<<<< HEAD
      * @for InputController
      * @method setupHandlers
      */
@@ -92,10 +91,8 @@
     }
 
     /**
-=======
      * Enable all event handlers
      *
->>>>>>> 542b1232
      * @for InputController
      * @method enable
      */
@@ -297,7 +294,6 @@
         }
     }
 
-    // TODO: Is this really needed??
     /**
      * @for InputController
      * @method onCommandInputChangeHandler
@@ -325,34 +321,6 @@
             return;
         }
 
-<<<<<<< HEAD
-        this.input.callsign = match[1];
-        this._eventBus.trigger(EVENT.MARK_CANVAS_DIRTY);
-
-        // TODO: this looks like it should happen in the `AircraftController`
-        for (let i = 0; i < this._aircraftController.aircraft.list.length; i++) {
-            const aircraft = this._aircraftController.aircraft.list[i];
-
-            if (aircraft.matchCallsign(this.input.callsign)) {
-                this._aircraftController.onSelectAircraftStrip(aircraft);
-
-                break;
-            }
-        }
-    }
-
-    /**
-     * @for InputController
-     * @method onCommandInputChangeHandler
-     */
-    onCommandInputChangeHandler() {
-        this.tab_completion_reset();
-
-        this.input.command = this.$commandInput.val();
-
-        this.input_parse();
-    }
-=======
         // TODO: Refactor out the prop
         // using `prop` here so CanvasController knows which aircraft is selected
         prop.input.callsign = aircraftModel.callsign;
@@ -362,7 +330,6 @@
         this.$commandInput.val(`${aircraftModel.callsign} `);
         this._eventBus.trigger(EVENT.SELECT_STRIP_VIEW_FROM_DATA_BLOCK, aircraftModel);
     };
->>>>>>> 542b1232
 
     /**
      * Select aircraft by callsign
